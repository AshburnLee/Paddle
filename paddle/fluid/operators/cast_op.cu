/* Copyright (c) 2016 PaddlePaddle Authors. All Rights Reserved.

Licensed under the Apache License, Version 2.0 (the "License");
you may not use this file except in compliance with the License.
You may obtain a copy of the License at

    http://www.apache.org/licenses/LICENSE-2.0

Unless required by applicable law or agreed to in writing, software
distributed under the License is distributed on an "AS IS" BASIS,
WITHOUT WARRANTIES OR CONDITIONS OF ANY KIND, either express or implied.
See the License for the specific language governing permissions and
limitations under the License. */

#include "paddle/fluid/operators/cast_op.h"
#include "paddle/fluid/platform/float16.h"
#include "paddle/fluid/platform/gpu_launch_config.h"

namespace paddle {
namespace operators {

// aligned vector generates vectorized load/store on CUDA
template <typename T, int Size>
struct alignas(sizeof(T) * Size) AlignedVector {
  T val[Size];
};

template <typename T>
inline int VectorizedSize(const T* pointer) {
  uint64_t address = reinterpret_cast<uint64_t>(pointer);
  constexpr int vec4 = std::alignment_of<AlignedVector<T, 4>>::value;  // NOLINT
  if (address % vec4 == 0) {
    return 4;
  }
  return 1;
}

template <typename InT, typename OutT, int VecSize>
__global__ void VecCastCUDAKernel(const InT* in, const int64_t N, OutT* out) {
  int64_t idx = blockDim.x * blockIdx.x + threadIdx.x;
  using LoadT = AlignedVector<InT, VecSize>;
  using StoreT = AlignedVector<OutT, VecSize>;
  for (int i = idx * VecSize; i < N; i += blockDim.x * gridDim.x * VecSize) {
    InT in_vec[VecSize];
    LoadT* in_value = reinterpret_cast<LoadT*>(&in_vec);
    *in_value = *reinterpret_cast<const LoadT*>(&in[i]);

    OutT out_vec[VecSize];
#pragma unroll
    for (int ii = 0; ii < VecSize; ii++) {
      out_vec[ii] = static_cast<OutT>(in_vec[ii]);
    }

    *(reinterpret_cast<StoreT*>(&out[i])) =
        *reinterpret_cast<StoreT*>(&out_vec[0]);
  }
}

template <typename InT, typename OutT>
__global__ void CastCUDAKernel(const InT* in, const int64_t N, OutT* out) {
  CUDA_KERNEL_LOOP(index, N) { out[index] = static_cast<OutT>(in[index]); }
}

template <typename InT>
struct CastOpFunctor<platform::CUDADeviceContext, InT> {
  const framework::Tensor* in_;
  framework::Tensor* out_;
  const platform::CUDADeviceContext& ctx_;
  CastOpFunctor(const framework::Tensor* in, framework::Tensor* out,
                const platform::CUDADeviceContext& ctx)
      : in_(in), out_(out), ctx_(ctx) {}

  template <typename OutT>
  void apply() const {
    auto* in = in_->data<InT>();
    auto size = in_->numel();
    auto* out = out_->mutable_data<OutT>(ctx_.GetPlace());
    platform::GpuLaunchConfig config =
        platform::GetGpuLaunchConfig1D(ctx_, size);
    int vec_size = VectorizedSize<OutT>(out);
    if (!std::is_same<InT, OutT>::value && vec_size == 4 && size % 4 == 0) {
      VecCastCUDAKernel<InT, OutT, 4><<<
          config.block_per_grid, config.thread_per_block, 0, ctx_.stream()>>>(
          in, size, out);
    } else {
      CastCUDAKernel<InT, OutT><<<config.block_per_grid,
                                  config.thread_per_block, 0, ctx_.stream()>>>(
          in, size, out);
    }
  }
};

}  // namespace operators
}  // namespace paddle

namespace ops = paddle::operators;

<<<<<<< HEAD
#if !defined(PADDLE_WITH_HIP)
#define CAST_REGISTER_BF16                               \
  ops::CastOpKernel<paddle::platform::CUDADeviceContext, \
                    paddle::platform::bfloat16>,
=======
#ifdef PADDLE_WITH_HIP
REGISTER_OP_CUDA_KERNEL(
    cast, ops::CastOpKernel<paddle::platform::CUDADeviceContext, float>,
    ops::CastOpKernel<paddle::platform::CUDADeviceContext, double>,
    ops::CastOpKernel<paddle::platform::CUDADeviceContext, int>,
    ops::CastOpKernel<paddle::platform::CUDADeviceContext, int64_t>,
    ops::CastOpKernel<paddle::platform::CUDADeviceContext, bool>,
    ops::CastOpKernel<paddle::platform::CUDADeviceContext, uint8_t>,
    ops::CastOpKernel<paddle::platform::CUDADeviceContext,
                      paddle::platform::float16>,
    ops::CastOpKernel<paddle::platform::CUDADeviceContext,
                      paddle::platform::complex<float>>,
    ops::CastOpKernel<paddle::platform::CUDADeviceContext,
                      paddle::platform::complex<double>>);
>>>>>>> b8e4ec7d
#else
#define CAST_REGISTER_BF16
#endif

REGISTER_OP_CUDA_KERNEL(
    cast, ops::CastOpKernel<paddle::platform::CUDADeviceContext, float>,
    ops::CastOpKernel<paddle::platform::CUDADeviceContext, double>,
    ops::CastOpKernel<paddle::platform::CUDADeviceContext, int>,
    ops::CastOpKernel<paddle::platform::CUDADeviceContext, int64_t>,
    ops::CastOpKernel<paddle::platform::CUDADeviceContext, bool>,
    ops::CastOpKernel<paddle::platform::CUDADeviceContext, uint8_t>,
    ops::CastOpKernel<paddle::platform::CUDADeviceContext,
                      paddle::platform::float16>,
    CAST_REGISTER_BF16 ops::CastOpKernel<paddle::platform::CUDADeviceContext,
                                         paddle::platform::complex64>,
    ops::CastOpKernel<paddle::platform::CUDADeviceContext,
<<<<<<< HEAD
                      paddle::platform::complex128>);
=======
                      paddle::platform::bfloat16>,
    ops::CastOpKernel<paddle::platform::CUDADeviceContext,
                      paddle::platform::complex<float>>,
    ops::CastOpKernel<paddle::platform::CUDADeviceContext,
                      paddle::platform::complex<double>>);
#endif
>>>>>>> b8e4ec7d
<|MERGE_RESOLUTION|>--- conflicted
+++ resolved
@@ -95,12 +95,6 @@
 
 namespace ops = paddle::operators;
 
-<<<<<<< HEAD
-#if !defined(PADDLE_WITH_HIP)
-#define CAST_REGISTER_BF16                               \
-  ops::CastOpKernel<paddle::platform::CUDADeviceContext, \
-                    paddle::platform::bfloat16>,
-=======
 #ifdef PADDLE_WITH_HIP
 REGISTER_OP_CUDA_KERNEL(
     cast, ops::CastOpKernel<paddle::platform::CUDADeviceContext, float>,
@@ -115,7 +109,6 @@
                       paddle::platform::complex<float>>,
     ops::CastOpKernel<paddle::platform::CUDADeviceContext,
                       paddle::platform::complex<double>>);
->>>>>>> b8e4ec7d
 #else
 #define CAST_REGISTER_BF16
 #endif
@@ -129,16 +122,10 @@
     ops::CastOpKernel<paddle::platform::CUDADeviceContext, uint8_t>,
     ops::CastOpKernel<paddle::platform::CUDADeviceContext,
                       paddle::platform::float16>,
-    CAST_REGISTER_BF16 ops::CastOpKernel<paddle::platform::CUDADeviceContext,
-                                         paddle::platform::complex64>,
     ops::CastOpKernel<paddle::platform::CUDADeviceContext,
-<<<<<<< HEAD
-                      paddle::platform::complex128>);
-=======
                       paddle::platform::bfloat16>,
     ops::CastOpKernel<paddle::platform::CUDADeviceContext,
                       paddle::platform::complex<float>>,
     ops::CastOpKernel<paddle::platform::CUDADeviceContext,
                       paddle::platform::complex<double>>);
-#endif
->>>>>>> b8e4ec7d
+#endif