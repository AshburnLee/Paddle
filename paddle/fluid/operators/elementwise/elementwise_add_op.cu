/* Copyright (c) 2016 PaddlePaddle Authors. All Rights Reserved.

Licensed under the Apache License, Version 2.0 (the "License");
you may not use this file except in compliance with the License.
You may obtain a copy of the License at

    http://www.apache.org/licenses/LICENSE-2.0

Unless required by applicable law or agreed to in writing, software
distributed under the License is distributed on an "AS IS" BASIS,
WITHOUT WARRANTIES OR CONDITIONS OF ANY KIND, either express or implied.
See the License for the specific language governing permissions and
limitations under the License. */
#include "paddle/fluid/operators/elementwise/elementwise_add_op.h"
#include "paddle/fluid/operators/elementwise/elementwise_op_broadcast.cu.h"
#include "paddle/fluid/platform/complex.h"
#include "paddle/fluid/platform/float16.h"

namespace ops = paddle::operators;
namespace plat = paddle::platform;

namespace paddle {
namespace operators {

/*
   input: an array;
   return: the result of the math functor
   1. For Unary Op, the length of input array is 1,
      e.g. Relu: return args[0] > 0 ? args[0] : 0;
   2. For Binary Op, the length of input array is 2,
      e.g. Add: return args[0] + args[1];
*/
template <typename T>
struct CudaAddFunctor {
  __device__ __forceinline__ T operator()(const T* args) const {
    return args[0] + args[1];
  }
};

template <typename T>
class ElementwiseAddKernel<platform::CUDADeviceContext, T>
    : public framework::OpKernel<T> {
 public:
  void Compute(const framework::ExecutionContext& ctx) const override {
    auto* x = ctx.Input<framework::LoDTensor>("X");
    auto* y = ctx.Input<framework::LoDTensor>("Y");
    auto* z = ctx.Output<framework::LoDTensor>("Out");
    z->mutable_data<T>(ctx.GetPlace());
    int axis = ctx.Attr<int>("axis");
    axis = axis == -1 ? std::abs(x->dims().size() - y->dims().size()) : axis;

    std::vector<const framework::Tensor*> ins = {x, y};
    std::vector<framework::Tensor*> outs = {z};
    const auto& cuda_ctx =
        ctx.template device_context<platform::CUDADeviceContext>();

    LaunchElementwiseCudaKernel<ElementwiseType::kBinary, T, T>(
        cuda_ctx, ins, &outs, axis, CudaAddFunctor<T>());
  }
};

template <typename T>
static __global__ void SimpleElemwiseAddGradCUDAKernel(
    const T* __restrict__ dout, int size, int vec_size, T* dx, T* dy) {
  int tid = blockIdx.x * blockDim.x + threadIdx.x;
  int stride = gridDim.x * blockDim.x;
  int loop = size / vec_size;
  int remainder = size % vec_size;
  const float4* dout_vec = reinterpret_cast<const float4*>(dout);
  float4* dx_vec = reinterpret_cast<float4*>(dx);
  float4* dy_vec = reinterpret_cast<float4*>(dy);
  float4 tmp_loop;

  for (int i = tid; i < loop; i += stride) {
    tmp_loop = dout_vec[i];
    dx_vec[i] = tmp_loop;
    dy_vec[i] = tmp_loop;
  }

  if (tid == loop && remainder != 0) {
    T tmp_rem;
    while (remainder) {
      int idx = size - remainder;
      remainder--;
      tmp_rem = dout[idx];
      dx[idx] = tmp_rem;
      dy[idx] = tmp_rem;
    }
  }
}

template <typename DeviceContext, typename T>
typename std::enable_if<
    std::is_same<DeviceContext, plat::CUDADeviceContext>::value>::type
elementwise_add_grad(const framework::ExecutionContext& ctx,
                     const framework::Tensor* x, const framework::Tensor* y,
                     const framework::Tensor* out,
                     const framework::Tensor* dout, framework::Tensor* dx,
                     framework::Tensor* dy) {
  auto* dx_data = dx->mutable_data<T>(ctx.GetPlace());
  auto* dy_data = dy->mutable_data<T>(ctx.GetPlace());
  auto* dout_data = dout->data<T>();
  if (dx_data == dout_data && dy_data != dout_data) {
    VLOG(4) << "Special case when dx_data is the same as dout_data, "
               "only need copy dout to dy";
    framework::TensorCopy(
        *dout, ctx.GetPlace(),
        ctx.template device_context<platform::DeviceContext>(), dy);
  } else if (dx_data != dout_data && dy_data == dout_data) {
    VLOG(4) << "Special case when dy_data is the same as dout_data, "
               "only need copy dout to dx";
    framework::TensorCopy(
        *dout, ctx.GetPlace(),
        ctx.template device_context<platform::DeviceContext>(), dx);
  } else if (dx_data != dout_data && dy_data != dout_data) {
    auto size = x->numel();
    int vec_size = max(static_cast<int>(sizeof(float4) / sizeof(T)), 1);
    dim3 block_size = dim3(PADDLE_CUDA_THREAD_SIZE, 1);
    dim3 grid_size =
        dim3(((size + vec_size - 1) / vec_size + PADDLE_CUDA_THREAD_SIZE - 1) /
                 PADDLE_CUDA_THREAD_SIZE,
             1);
    SimpleElemwiseAddGradCUDAKernel<
        T><<<grid_size, block_size, 0,
             ctx.template device_context<plat::CUDADeviceContext>().stream()>>>(
        dout->data<T>(), size, vec_size, dx->mutable_data<T>(ctx.GetPlace()),
        dy->mutable_data<T>(ctx.GetPlace()));
  } else {
    VLOG(4) << "Special case when dy_data is the same as dout_data, "
               "and dx_data is the same as dout_data, do not need "
               "any operator";
  }
}

}  // namespace operators
}  // namespace paddle

// this op calls cuda built-in functions __shfl_xor_sync & __shfl_down_sync
// with nv_bfloat16 datatype, which were supported when cuda version >= 11.
// If no cuda version restriction here, code will not pass compilation.
#if !defined(PADDLE_WITH_HIP) && CUDA_VERSION >= 11000
#define ELEMENTWISE_ADD_REGISTER_BF16 \
  ops::ElementwiseAddKernel<plat::CUDADeviceContext, plat::bfloat16>,
#define ELEMENTWISE_ADD_GRAD_REGISTER_BF16 \
  ops::ElementwiseAddGradKernel<plat::CUDADeviceContext, plat::bfloat16>,
#define ELEMENTWISE_ADD_GRAD_GRAD_REGISTER_BF16 \
  ops::ElementwiseAddDoubleGradKernel<plat::CUDADeviceContext, plat::bfloat16>,
#define GRAD_GRAD_REGISTER_BF16 \
  ops::ElementwiseAddKernel<plat::CUDADeviceContext, plat::bfloat16>,
#else
#define ELEMENTWISE_ADD_REGISTER_BF16
#define ELEMENTWISE_ADD_GRAD_REGISTER_BF16
#define ELEMENTWISE_ADD_GRAD_GRAD_REGISTER_BF16
#define GRAD_GRAD_REGISTER_BF16
#endif

REGISTER_OP_CUDA_KERNEL(
    elementwise_add, ops::ElementwiseAddKernel<plat::CUDADeviceContext, float>,
    ops::ElementwiseAddKernel<plat::CUDADeviceContext, double>,
    ops::ElementwiseAddKernel<plat::CUDADeviceContext, int>,
    ops::ElementwiseAddKernel<plat::CUDADeviceContext, int64_t>,
    ops::ElementwiseAddKernel<plat::CUDADeviceContext, plat::float16>,
<<<<<<< HEAD
    ELEMENTWISE_ADD_REGISTER_BF16
        ops::ElementwiseAddKernel<plat::CUDADeviceContext, plat::complex64>,
    ops::ElementwiseAddKernel<plat::CUDADeviceContext, plat::complex128>);
=======
    ops::ElementwiseAddKernel<plat::CUDADeviceContext, plat::complex<float>>,
    ops::ElementwiseAddKernel<plat::CUDADeviceContext, plat::complex<double>>);
>>>>>>> 8259d9bf
REGISTER_OP_CUDA_KERNEL(
    elementwise_add_grad,
    ops::ElementwiseAddGradKernel<plat::CUDADeviceContext, float>,
    ops::ElementwiseAddGradKernel<plat::CUDADeviceContext, double>,
    ops::ElementwiseAddGradKernel<plat::CUDADeviceContext, int>,
    ops::ElementwiseAddGradKernel<plat::CUDADeviceContext, int64_t>,
    ops::ElementwiseAddGradKernel<plat::CUDADeviceContext, plat::float16>,
<<<<<<< HEAD
    ELEMENTWISE_ADD_GRAD_REGISTER_BF16
        ops::ElementwiseAddGradKernel<plat::CUDADeviceContext, plat::complex64>,
    ops::ElementwiseAddGradKernel<plat::CUDADeviceContext, plat::complex128>);
=======
    ops::ElementwiseAddGradKernel<plat::CUDADeviceContext,
                                  plat::complex<float>>,
    ops::ElementwiseAddGradKernel<plat::CUDADeviceContext,
                                  plat::complex<double>>);
>>>>>>> 8259d9bf
REGISTER_OP_CUDA_KERNEL(
    elementwise_add_grad_grad,
    ops::ElementwiseAddDoubleGradKernel<plat::CUDADeviceContext, float>,
    ops::ElementwiseAddDoubleGradKernel<plat::CUDADeviceContext, double>,
    ops::ElementwiseAddDoubleGradKernel<plat::CUDADeviceContext, int>,
    ops::ElementwiseAddDoubleGradKernel<plat::CUDADeviceContext, int64_t>,
    ops::ElementwiseAddDoubleGradKernel<plat::CUDADeviceContext, plat::float16>,
<<<<<<< HEAD
    ELEMENTWISE_ADD_GRAD_GRAD_REGISTER_BF16 ops::ElementwiseAddDoubleGradKernel<
        plat::CUDADeviceContext, plat::complex64>,
=======
    ops::ElementwiseAddDoubleGradKernel<plat::CUDADeviceContext,
                                        plat::complex<float>>,
>>>>>>> 8259d9bf
    ops::ElementwiseAddDoubleGradKernel<plat::CUDADeviceContext,
                                        plat::complex<double>>);

REGISTER_OP_CUDA_KERNEL(
    grad_add, ops::ElementwiseAddKernel<plat::CUDADeviceContext, float>,
    ops::ElementwiseAddKernel<plat::CUDADeviceContext, double>,
    ops::ElementwiseAddKernel<plat::CUDADeviceContext, int>,
    ops::ElementwiseAddKernel<plat::CUDADeviceContext, int64_t>,
    ops::ElementwiseAddKernel<plat::CUDADeviceContext, plat::float16>,
<<<<<<< HEAD
    GRAD_GRAD_REGISTER_BF16
        ops::ElementwiseAddKernel<plat::CUDADeviceContext, plat::complex64>,
    ops::ElementwiseAddKernel<plat::CUDADeviceContext, plat::complex128>);
=======
    ops::ElementwiseAddKernel<plat::CUDADeviceContext, plat::complex<float>>,
    ops::ElementwiseAddKernel<plat::CUDADeviceContext, plat::complex<double>>);
>>>>>>> 8259d9bf
<|MERGE_RESOLUTION|>--- conflicted
+++ resolved
@@ -160,14 +160,9 @@
     ops::ElementwiseAddKernel<plat::CUDADeviceContext, int>,
     ops::ElementwiseAddKernel<plat::CUDADeviceContext, int64_t>,
     ops::ElementwiseAddKernel<plat::CUDADeviceContext, plat::float16>,
-<<<<<<< HEAD
-    ELEMENTWISE_ADD_REGISTER_BF16
-        ops::ElementwiseAddKernel<plat::CUDADeviceContext, plat::complex64>,
-    ops::ElementwiseAddKernel<plat::CUDADeviceContext, plat::complex128>);
-=======
-    ops::ElementwiseAddKernel<plat::CUDADeviceContext, plat::complex<float>>,
+    ELEMENTWISE_ADD_REGISTER_BF16 ops::ElementwiseAddKernel<
+        plat::CUDADeviceContext, plat::complex<float>>,
     ops::ElementwiseAddKernel<plat::CUDADeviceContext, plat::complex<double>>);
->>>>>>> 8259d9bf
 REGISTER_OP_CUDA_KERNEL(
     elementwise_add_grad,
     ops::ElementwiseAddGradKernel<plat::CUDADeviceContext, float>,
@@ -175,16 +170,10 @@
     ops::ElementwiseAddGradKernel<plat::CUDADeviceContext, int>,
     ops::ElementwiseAddGradKernel<plat::CUDADeviceContext, int64_t>,
     ops::ElementwiseAddGradKernel<plat::CUDADeviceContext, plat::float16>,
-<<<<<<< HEAD
-    ELEMENTWISE_ADD_GRAD_REGISTER_BF16
-        ops::ElementwiseAddGradKernel<plat::CUDADeviceContext, plat::complex64>,
-    ops::ElementwiseAddGradKernel<plat::CUDADeviceContext, plat::complex128>);
-=======
-    ops::ElementwiseAddGradKernel<plat::CUDADeviceContext,
-                                  plat::complex<float>>,
+    ELEMENTWISE_ADD_GRAD_REGISTER_BF16 ops::ElementwiseAddGradKernel<
+        plat::CUDADeviceContext, plat::complex<float>>,
     ops::ElementwiseAddGradKernel<plat::CUDADeviceContext,
                                   plat::complex<double>>);
->>>>>>> 8259d9bf
 REGISTER_OP_CUDA_KERNEL(
     elementwise_add_grad_grad,
     ops::ElementwiseAddDoubleGradKernel<plat::CUDADeviceContext, float>,
@@ -192,13 +181,8 @@
     ops::ElementwiseAddDoubleGradKernel<plat::CUDADeviceContext, int>,
     ops::ElementwiseAddDoubleGradKernel<plat::CUDADeviceContext, int64_t>,
     ops::ElementwiseAddDoubleGradKernel<plat::CUDADeviceContext, plat::float16>,
-<<<<<<< HEAD
     ELEMENTWISE_ADD_GRAD_GRAD_REGISTER_BF16 ops::ElementwiseAddDoubleGradKernel<
-        plat::CUDADeviceContext, plat::complex64>,
-=======
-    ops::ElementwiseAddDoubleGradKernel<plat::CUDADeviceContext,
-                                        plat::complex<float>>,
->>>>>>> 8259d9bf
+        plat::CUDADeviceContext, plat::complex<float>>,
     ops::ElementwiseAddDoubleGradKernel<plat::CUDADeviceContext,
                                         plat::complex<double>>);
 
@@ -208,11 +192,6 @@
     ops::ElementwiseAddKernel<plat::CUDADeviceContext, int>,
     ops::ElementwiseAddKernel<plat::CUDADeviceContext, int64_t>,
     ops::ElementwiseAddKernel<plat::CUDADeviceContext, plat::float16>,
-<<<<<<< HEAD
-    GRAD_GRAD_REGISTER_BF16
-        ops::ElementwiseAddKernel<plat::CUDADeviceContext, plat::complex64>,
-    ops::ElementwiseAddKernel<plat::CUDADeviceContext, plat::complex128>);
-=======
-    ops::ElementwiseAddKernel<plat::CUDADeviceContext, plat::complex<float>>,
-    ops::ElementwiseAddKernel<plat::CUDADeviceContext, plat::complex<double>>);
->>>>>>> 8259d9bf
+    GRAD_GRAD_REGISTER_BF16 ops::ElementwiseAddKernel<plat::CUDADeviceContext,
+                                                      plat::complex<float>>,
+    ops::ElementwiseAddKernel<plat::CUDADeviceContext, plat::complex<double>>);