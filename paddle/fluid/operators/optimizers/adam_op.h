--- conflicted
+++ resolved
@@ -264,7 +264,7 @@
                     const T* beta2_pow, const T* mom1, T* mom1_out,
                     const T* mom2, T* mom2_out, const T* lr, const T* grad,
                     const T* param, T* param_out, const int64_t* rows,
-                    int64_t row_numel, int64_t row_count)
+                    int64_t row_numel, int64_t row_count, bool lazy_mode)
       : beta1_(beta1),
         beta2_(beta2),
         epsilon_(epsilon),
@@ -281,6 +281,28 @@
         rows_(rows),
         row_numel_(row_numel),
         row_count_(row_count) {}
+
+  inline HOSTDEVICE void adam_update(size_t i, T g) const {
+    // The following code is the same as dense
+    T mom1 = moment1_[i];
+    T mom2 = moment2_[i];
+    T lr = *lr_;
+    T beta1_pow = *beta1_pow_;
+    T beta2_pow = *beta2_pow_;
+    T p = param_[i];
+
+    // Calculation
+    lr *= sqrt(1 - beta2_pow) / (1 - beta1_pow);
+
+    mom1 = beta1_ * mom1 + (1 - beta1_) * g;
+    mom2 = beta2_ * mom2 + (1 - beta2_) * g * g;
+    p -= lr * (mom1 / (sqrt(mom2) + epsilon_));
+
+    // Write back to global memory
+    moment1_out_[i] = mom1;
+    moment2_out_[i] = mom2;
+    param_out_[i] = p;
+  }
 
   inline void operator()(size_t numel) const {
     // lr could be reuse
@@ -444,7 +466,6 @@
 #endif
       auto row_numel = grad_tensor.numel() / grad_merge.rows().size();
 
-<<<<<<< HEAD
       if (platform::is_cpu_place(ctx.GetPlace())) {
         SparseAdamFunctor<T, CPUAdam> functor(
             beta1, beta2, epsilon, beta1_pow.template data<T>(),
@@ -454,9 +475,20 @@
             mom2_out.template mutable_data<T>(ctx.GetPlace()),
             lr.template data<T>(), grad_data, param.template data<T>(),
             param_out.template mutable_data<T>(ctx.GetPlace()), rows, row_numel,
-            grad_merge.rows().size());
-
-        functor(param.numel());
+            grad_merge.rows().size(), lazy_mode);
+
+        if (lazy_mode) {
+          size_t row_count = grad_merge.rows().size();
+          std::vector<int64_t> cpu_rows(grad_merge.rows());
+          for (size_t row_index = 0; row_index < row_count; ++row_index) {
+            for (size_t offset = 0; offset < row_numel; ++offset) {
+              size_t i = cpu_rows[row_index] * row_numel + offset;
+              functor.adam_update(i, grad_data[row_index * row_numel + offset]);
+            }
+          }
+        } else {
+          functor(param.numel());
+        }
       } else if (platform::is_gpu_place(ctx.GetPlace())) {
         SparseAdamFunctor<T, GPUAdam> functor(
             beta1, beta2, epsilon, beta1_pow.template data<T>(),
@@ -466,31 +498,9 @@
             mom2_out.template mutable_data<T>(ctx.GetPlace()),
             lr.template data<T>(), grad_data, param.template data<T>(),
             param_out.template mutable_data<T>(ctx.GetPlace()), rows, row_numel,
-            grad_merge.rows().size());
+            grad_merge.rows().size(), lazy_mode);
 
         // FIXME(minqiyang): remove BinarySearch in GPU later
-=======
-      SparseAdamFunctor<T> functor(
-          beta1, beta2, epsilon, beta1_pow.template data<T>(),
-          beta2_pow.template data<T>(), mom1.template data<T>(),
-          mom1_out.template mutable_data<T>(ctx.GetPlace()),
-          mom2.template data<T>(),
-          mom2_out.template mutable_data<T>(ctx.GetPlace()),
-          lr.template data<T>(), grad_data, param.template data<T>(),
-          param_out.template mutable_data<T>(ctx.GetPlace()), rows, row_numel,
-          grad_merge.rows().size(), lazy_mode);
-      VLOG(3) << "lazy_mode :" << lazy_mode;
-      if (lazy_mode && platform::is_cpu_place(ctx.GetPlace())) {
-        size_t row_count = grad_merge.rows().size();
-        std::vector<int64_t> cpu_rows(grad_merge.rows());
-        for (size_t row_index = 0; row_index < row_count; ++row_index) {
-          for (size_t offset = 0; offset < row_numel; ++offset) {
-            size_t i = cpu_rows[row_index] * row_numel + offset;
-            functor.adam_update(i, grad_data[row_index * row_numel + offset]);
-          }
-        }
-      } else {
->>>>>>> 550e7e41
         platform::ForRange<DeviceContext> for_range(
             static_cast<const DeviceContext&>(ctx.device_context()),
             param.numel());
