--- conflicted
+++ resolved
@@ -24,67 +24,38 @@
 #include "glog/logging.h"
 
 #if !defined(_WIN32)
-<<<<<<< HEAD
-    #define UNUSED __attribute__((unused))
-    #include <dlfcn.h>     //  dladdr
-    #include <execinfo.h>  // backtrace
-    #include <sys/stat.h>
-    #include <algorithm>  // std::accumulate
+  #include <dlfcn.h>     //  dladdr
+  #include <execinfo.h>  // backtrace
+  #include <sys/stat.h>
+  #include <algorithm>  // std::accumulate
 #else
-    #include <stdio.h>
-    #include <io.h>  // _popen, _pclose
-    #include <windows.h>
-    #include <numeric>  // std::accumulate in msvc
-    // windows version of __attribute__((unused))
-    #define UNUSED __pragma(warning(suppress : 4100))
+  #include <stdio.h>
+  #include <io.h>  // _popen, _pclose
+  #include <windows.h>
+  #include <numeric>  // std::accumulate in msvc
+  #ifndef S_ISDIR  // windows port for sys/stat.h
+  #define S_ISDIR(mode) (((mode)&S_IFMT) == S_IFDIR)
+  #endif  // S_ISDIR
 
-    #ifndef S_ISDIR  // windows port for sys/stat.h
-    #define S_ISDIR(mode) (((mode)&S_IFMT) == S_IFDIR)
-    #endif  // S_ISDIR
+  static void *dlsym(void *handle, const char *symbol_name) {
+    FARPROC found_symbol;
+    found_symbol = GetProcAddress((HMODULE)handle, symbol_name);
 
-    static void *dlsym(void *handle, const char *symbol_name) {
-      FARPROC found_symbol;
-      found_symbol = GetProcAddress((HMODULE)handle, symbol_name);
+    if (found_symbol == NULL) {
+      throw std::runtime_error(std::string(symbol_name) + " not found.");
+    }
+    return reinterpret_cast<void *>(found_symbol);
+  }
 
-      if (found_symbol == NULL) {
-        throw std::runtime_error(std::string(symbol_name) + " not found.");
-      }
-      return reinterpret_cast<void *>(found_symbol);
+  static void *dlopen(const char *filename, int flag) {
+    std::string file_name(filename);
+    file_name.replace(0, file_name.size() - 1, '/', '\\');
+    HMODULE hModule = LoadLibrary(file_name.c_str());
+    if (!hModule) {
+      throw std::runtime_error(file_name + " not found.");
     }
-=======
-#include <dlfcn.h>     //  dladdr
-#include <execinfo.h>  // backtrace
-#include <sys/stat.h>
-#include <algorithm>  // std::accumulate
-#else
-#include <stdio.h>
-#include <io.h>  // _popen, _pclose
-#include <windows.h>
-#include <numeric>  // std::accumulate in msvc
-#ifndef S_ISDIR  // windows port for sys/stat.h
-#define S_ISDIR(mode) (((mode)&S_IFMT) == S_IFDIR)
-#endif  // S_ISDIR
-
-static void *dlsym(void *handle, const char *symbol_name) {
-  FARPROC found_symbol;
-  found_symbol = GetProcAddress((HMODULE)handle, symbol_name);
-
-  if (found_symbol == NULL) {
-    throw std::runtime_error(std::string(symbol_name) + " not found.");
+    return reinterpret_cast<void *>(hModule);
   }
-  return reinterpret_cast<void *>(found_symbol);
-}
->>>>>>> 7840d181
-
-    static void *dlopen(const char *filename, int flag) {
-      std::string file_name(filename);
-      file_name.replace(0, file_name.size() - 1, '/', '\\');
-      HMODULE hModule = LoadLibrary(file_name.c_str());
-      if (!hModule) {
-        throw std::runtime_error(file_name + " not found.");
-      }
-      return reinterpret_cast<void *>(hModule);
-    }
 
 #endif  // !_WIN32
 
