--- conflicted
+++ resolved
@@ -103,12 +103,8 @@
 template <typename T>
 class CudnnDataType;
 
-<<<<<<< HEAD
-#if CUDNN_VERSION >= 8100
-=======
 // CUDNN_DATA_BFLOAT16 is not valid before cudnn8.1
 #if CUDNN_VERSION_MIN(8, 1, 0)
->>>>>>> 1315e3a1
 template <>
 class CudnnDataType<bfloat16> {
  public:
