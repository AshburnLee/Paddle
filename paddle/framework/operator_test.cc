--- conflicted
+++ resolved
@@ -56,11 +56,6 @@
 }  // namespace framework
 }  // namespace paddle
 
-<<<<<<< HEAD
-REGISTER_OP_WITHOUT_GRADIENT(
-    test_operator, paddle::framework::OpWithoutKernelTest,
-    paddle::framework::OpeWithoutKernelTestProtoAndCheckerMaker);
-=======
 static void BuildVar(const std::string& param_name,
                      std::initializer_list<const char*> arguments,
                      paddle::framework::OpDesc::Var* var) {
@@ -70,9 +65,9 @@
   }
 }
 
-REGISTER_OP(test_operator, paddle::framework::OpWithoutKernelTest,
-            paddle::framework::OpeWithoutKernelTestProtoAndCheckerMaker);
->>>>>>> f80fea8d
+REGISTER_OP_WITHOUT_GRADIENT(
+    test_operator, paddle::framework::OpWithoutKernelTest,
+    paddle::framework::OpeWithoutKernelTestProtoAndCheckerMaker);
 
 TEST(OperatorBase, all) {
   paddle::framework::OpDesc op_desc;
