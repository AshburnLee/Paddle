--- conflicted
+++ resolved
@@ -67,11 +67,8 @@
   // Only be used in C++
   void SetAttrMap(const AttributeMap &attr_map);
 
-<<<<<<< HEAD
-  std::vector<std::string> InputParamNames() const { return MapKeys(inputs_); }
-  std::vector<std::string> OutputParamNames() const {
-    return MapKeys(outputs_);
-  }
+  std::vector<std::string> InputNames() const { return MapKeys(inputs_); }
+  std::vector<std::string> OutputNames() const { return MapKeys(outputs_); }
 
   void SetInputMap(const VariableNameMap &input) {
     this->inputs_ = input;
@@ -81,20 +78,6 @@
   void SetOutputMap(const VariableNameMap &output) {
     this->outputs_ = output;
     this->need_update_ = true;
-=======
-  std::vector<std::string> InputNames() const { return MapKeys(inputs_); }
-  std::vector<std::string> OutputNames() const { return MapKeys(outputs_); }
-
- private:
-  template <typename MapType>
-  static std::vector<typename MapType::key_type> MapKeys(const MapType &map) {
-    std::vector<typename MapType::key_type> ret_val;
-    ret_val.reserve(map.size());
-    std::transform(
-        map.begin(), map.end(), std::back_inserter(ret_val),
-        [](const typename MapType::value_type &pair) { return pair.first; });
-    return ret_val;
->>>>>>> b884bc33
   }
 
   void Sync();
