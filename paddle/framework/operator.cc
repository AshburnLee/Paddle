--- conflicted
+++ resolved
@@ -34,27 +34,6 @@
 }
 #endif
 
-<<<<<<< HEAD
-const Tensor* GetTensorFromVar(const Variable* var) {
-  if (var->IsType<LoDTensor>()) {
-    return &var->Get<LoDTensor>();
-  }
-  PADDLE_ENFORCE(var->IsType<Tensor>(),
-                 "The Input must be a LoDTensor or a Tensor.");
-  return &var->Get<Tensor>();
-}
-
-Tensor* GetTensorFromVar(Variable* var) {
-  if (var->IsType<LoDTensor>()) {
-    return var->GetMutable<LoDTensor>();
-  }
-  PADDLE_ENFORCE(var->IsType<Tensor>(),
-                 "The Input must be a LoDTensor or a Tensor.");
-  return var->GetMutable<Tensor>();
-}
-
-=======
->>>>>>> f122a5da
 std::string OperatorBase::Input(const std::string& name) const {
   auto& ins = Inputs(name);
   PADDLE_ENFORCE_LE(ins.size(), 1UL,
