--- conflicted
+++ resolved
@@ -109,19 +109,11 @@
   size_t OutputSize() const { return op_.outputs_.size(); }
 
   const Variable* InputVar(const size_t index) const {
-<<<<<<< HEAD
-    return scope_->GetVariable(op_.inputs_.at(index));
-  }
-
-  Variable* OutputVar(const size_t index) const {
-    return scope_->GetVariable(op_.outputs_.at(index));
-=======
     return scope_.FindVar(op_.inputs_.at(index));
   }
 
   Variable* OutputVar(const size_t index) const {
     return scope_.FindVar(op_.outputs_.at(index));
->>>>>>> 4f1061f7
   }
 
   const Variable* InputVar(const std::string& name) const {
@@ -155,24 +147,16 @@
 
   template <typename T>
   const T* Input(const size_t index) const {
-<<<<<<< HEAD
     auto var = InputVar(index);
     PADDLE_ENFORCE(var != nullptr, "Input(%d) should not be nullptr", index);
     return &var->Get<T>();
-=======
-    return &(InputVar(index)->Get<T>());
->>>>>>> 4f1061f7
   }
 
   template <typename T>
   T* Output(const size_t index) const {
-<<<<<<< HEAD
     auto var = OutputVar(index);
     PADDLE_ENFORCE(var != nullptr, "Output(%d) should not be nullptr", index);
     return var->GetMutable<T>();
-=======
-    return OutputVar(index)->GetMutable<T>();
->>>>>>> 4f1061f7
   }
 
   template <typename T>
@@ -195,17 +179,12 @@
     std::vector<const T*> res;
     res.reserve(names.size());
     std::transform(names.begin(), names.end(), std::back_inserter(res),
-<<<<<<< HEAD
                    [&](const std::string& sub_name) {
-                     auto var = scope_->GetVariable(sub_name);
+                     auto var = scope_.FindVar(sub_name);
                      PADDLE_ENFORCE(var != nullptr,
                                     "MultiInput(%s:%s) should not be nullptr",
                                     name, sub_name);
                      return &var->Get<T>();
-=======
-                   [this](const std::string& name) {
-                     return &scope_.FindVar(name)->Get<T>();
->>>>>>> 4f1061f7
                    });
     return res;
   }
@@ -216,17 +195,12 @@
     std::vector<const T*> res;
     res.reserve(names.size());
     std::transform(names.begin(), names.end(), std::back_inserter(res),
-<<<<<<< HEAD
                    [&](const std::string& sub_name) {
-                     auto var = scope_->GetVariable(sub_name);
+                     auto var = scope_.FindVar(sub_name);
                      PADDLE_ENFORCE(var != nullptr,
                                     "MultiOutput(%s:%s) should not be nullptr",
                                     name, sub_name);
                      return var->GetMutable<T>();
-=======
-                   [this](const std::string& name) {
-                     return scope_.FindVar(name)->GetMutable<T>();
->>>>>>> 4f1061f7
                    });
     return res;
   }
