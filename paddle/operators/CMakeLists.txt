file(GLOB GENERAL_OPS RELATIVE "${CMAKE_CURRENT_SOURCE_DIR}" "*_op.cc")
string(REPLACE ".cc" "" GENERAL_OPS "${GENERAL_OPS}")
set(DEPS_OPS "")
set(pybind_file ${PADDLE_SOURCE_DIR}/paddle/pybind/pybind.h)
file(WRITE ${pybind_file} "// Generated by the paddle/operator/CMakeLists.txt.  DO NOT EDIT!\n\n")
function(op_library TARGET)
    # op_library is a function to create op library. The interface is same as
    # cc_library. But it handle split GPU/CPU code and link some common library
    # for ops.
    set(OP_LIBRARY ${TARGET} ${OP_LIBRARY} PARENT_SCOPE)
    set(cc_srcs)
    set(cu_srcs)
    set(cu_cc_srcs)
    set(op_common_deps operator op_registry math_function)
    set(options "")
    set(oneValueArgs "")
    set(multiValueArgs SRCS DEPS)
    set(pybind_flag 0)
    cmake_parse_arguments(op_library "${options}" "${oneValueArgs}"
            "${multiValueArgs}" ${ARGN})

    list(LENGTH op_library_SRCS op_library_SRCS_len)
    if (${op_library_SRCS_len} EQUAL 0)
        if (EXISTS ${CMAKE_CURRENT_SOURCE_DIR}/${TARGET}.cc)
            list(APPEND cc_srcs ${TARGET}.cc)
        endif()
        if (EXISTS ${CMAKE_CURRENT_SOURCE_DIR}/${TARGET}.cu.cc)
            list(APPEND cu_cc_srcs ${TARGET}.cu.cc)
        endif()
        if (EXISTS ${CMAKE_CURRENT_SOURCE_DIR}/${TARGET}.cu)
            list(APPEND cu_srcs ${TARGET}.cu)
        endif()
    else()
        foreach(src ${op_library_SRCS})
            if (${src} MATCHES ".*\\.cu$")
                list(APPEND cu_srcs ${src})
            elseif(${src} MATCHES ".*\\.cu.cc$")
                list(APPEND cu_cc_srcs ${src})
            elseif(${src} MATCHES ".*\\.cc$")
                list(APPEND cc_srcs ${src})
            else()
                message(FATAL_ERROR "${TARGET} Source file ${src} should only be .cc or .cu")
            endif()
        endforeach()
    endif()

    list(LENGTH cc_srcs cc_srcs_len)
    if (${cc_srcs_len} EQUAL 0)
        message(FATAL_ERROR "The op library ${TARGET} should contains at least one .cc file")
    endif()

    list(LENGTH op_library_DEPS op_library_DEPS_len)
    if (${op_library_DEPS_len} GREATER 0)
        set(DEPS_OPS ${TARGET} ${DEPS_OPS} PARENT_SCOPE)
    endif()
    if (WITH_GPU)
        nv_library(${TARGET} SRCS ${cc_srcs} ${cu_cc_srcs} ${cu_srcs} DEPS ${op_library_DEPS}
                ${op_common_deps})
    else()
        cc_library(${TARGET} SRCS ${cc_srcs} DEPS ${op_library_DEPS}
                ${op_common_deps})
    endif()

    # net_op doesn't need pybind
    if ("${TARGET}" STREQUAL "net_op")
        set(pybind_flag 1)
    endif()

    if ("${TARGET}" STREQUAL "compare_op")
        set(pybind_flag 1)
        file(APPEND ${pybind_file} "USE_OP(less_than);\nUSE_OP(equal);\n")
    endif()

    # conv_op contains several operators
    if ("${TARGET}" STREQUAL "conv_op")
        set(pybind_flag 1)
        # It's enough to just adding one operator to pybind
        file(APPEND ${pybind_file} "USE_OP(conv2d);\n")
    endif()

    # conv_cudnn_op contains several operators
    if ("${TARGET}" STREQUAL "conv_cudnn_op")
        set(pybind_flag 1)
        # It's enough to just adding one operator to pybind
        file(APPEND ${pybind_file} "USE_OP(conv2d_cudnn);\n")
    endif()

    # pool_op contains several operators
    if ("${TARGET}" STREQUAL "pool_op")
        set(pybind_flag 1)
        # It's enough to just adding one operator to pybind
        file(APPEND ${pybind_file} "USE_OP(pool2d);\n")
    endif()

    # pool_cudnn_op contains several operators
    if ("${TARGET}" STREQUAL "pool_cudnn_op")
        set(pybind_flag 1)
        # It's enough to just adding one operator to pybind
        file(APPEND ${pybind_file} "USE_OP(pool2d_cudnn);\n")
    endif()

    if ("${TARGET}" STREQUAL "logical_op")
        set(pybind_flag 1)
        file(APPEND ${pybind_file} "USE_OP(logical_and);\n")
    endif()

    # pool_with_index_op contains several operators
    if ("${TARGET}" STREQUAL "pool_with_index_op")
        set(pybind_flag 1)
        # It's enough to just adding one operator to pybind
        file(APPEND ${pybind_file} "USE_OP(max_pool2d_with_index);\n")
    endif()

    # conv_transpose_op contains several operators
    if ("${TARGET}" STREQUAL "conv_transpose_op")
        set(pybind_flag 1)
        # It's enough to just adding one operator to pybind
        file(APPEND ${pybind_file} "USE_OP(conv2d_transpose);\n")
    endif()

    # conv_transpose_cudnn_op contains two operators
    if ("${TARGET}" STREQUAL "conv_transpose_cudnn_op")
        set(pybind_flag 1)
        # It's enough to just adding one operator to pybind
        file(APPEND ${pybind_file} "USE_OP(conv2d_transpose_cudnn);\n")
    endif()

    # save_restore_op contains several operators
    if ("${TARGET}" STREQUAL "save_restore_op")
        set(pybind_flag 1)
        # It's enough to just adding one operator to pybind
        file(APPEND ${pybind_file} "USE_NO_KERNEL_OP(save);\n")
    endif()

    # activation_op contains several operators
    if ("${TARGET}" STREQUAL "activation_op")
        set(pybind_flag 1)
        # It's enough to just adding one operator to pybind
        file(APPEND ${pybind_file} "USE_OP(sigmoid);\n")
    endif()

    # nccl_op contains several operators
    if ("${TARGET}" STREQUAL "nccl_op")
        set(pybind_flag 1)
        # It's enough to just adding one operator to pybind
        file(APPEND ${pybind_file} "USE_CUDA_ONLY_OP(ncclAllReduce);\n")
    endif()

    # reduce_op contains several operators
    if ("${TARGET}" STREQUAL "reduce_op")
        set(pybind_flag 1)
        # It's enough to just adding one operator to pybind
        file(APPEND ${pybind_file} "USE_OP(reduce_sum);\n")
    endif()

    if ("${TARGET}" STREQUAL "tensor_array_read_write_op")
        set(pybind_flag 1)
        file(APPEND ${pybind_file} "USE_NO_KERNEL_OP(read_from_array);\nUSE_NO_KERNEL_OP(write_to_array);\n")
    endif()

    # pybind USE_NO_KERNEL_OP
    # HACK: if REGISTER_OP_CPU_KERNEL presents the operator must have kernel
    file(READ ${TARGET}.cc TARGET_CONTENT)
    string(REGEX MATCH "REGISTER_OP_CPU_KERNEL" regex_result "${TARGET_CONTENT}")
    string(REPLACE "_op" "" TARGET "${TARGET}")
    if (${pybind_flag} EQUAL 0 AND regex_result STREQUAL "")
        file(APPEND ${pybind_file} "USE_NO_KERNEL_OP(${TARGET});\n")
        set(pybind_flag 1)
    endif()

    # pybind USE_CPU_ONLY_OP
    list(LENGTH cu_srcs cu_srcs_len)
    list(LENGTH cu_cc_srcs cu_cc_srcs_len)

    if (${pybind_flag} EQUAL 0 AND ${cu_srcs_len} EQUAL 0 AND ${cu_cc_srcs_len} EQUAL 0)
        file(APPEND ${pybind_file} "USE_CPU_ONLY_OP(${TARGET});\n")
        set(pybind_flag 1)
    endif()

    # pybind USE_OP
    if (${pybind_flag} EQUAL 0)
        file(APPEND ${pybind_file} "USE_OP(${TARGET});\n")
    endif()
endfunction()

add_subdirectory(math)
add_subdirectory(nccl)

<<<<<<< HEAD
set(DEPS_OPS
    cond_op
    cross_entropy_op
    recurrent_op
    parallel_do_op
    softmax_with_cross_entropy_op
    softmax_op
    sequence_softmax_op
    sum_op
    pool_op
    maxout_op
    unpool_op
    pool_with_index_op
    conv_op
    conv_transpose_op
    nccl_op
    sequence_conv_op
    sequence_pool_op
    lod_rank_table_op
    lod_tensor_to_array_op
    array_to_lod_tensor_op
    max_sequence_len_op
    lstm_op
    tensor_array_read_write_op
    gru_op
    adagrad_op
    sgd_op
    save_op
    load_op
    send_op
    recv_op)
=======
if(WITH_GPU)
    op_library(nccl_op DEPS nccl_common)
else()
    set(DEPS_OPS ${DEPS_OPS} nccl_op)
endif()
>>>>>>> cbe25b33

if(WITH_DISTRIBUTE)
    add_subdirectory(detail)
    set(DISTRIBUTE_DEPS sendrecvop_grpc grpc++_unsecure grpc_unsecure gpr cares zlib_target protobuf)
    set(DISTRIBUTE_COMPILE_FLAGS "-Wno-non-virtual-dtor -Wno-error=non-virtual-dtor -Wno-error=delete-non-virtual-dtor")
    op_library(send_op DEPS ${DISTRIBUTE_DEPS})
    set_source_files_properties(send_op.cc PROPERTIES COMPILE_FLAGS ${DISTRIBUTE_COMPILE_FLAGS})
    op_library(recv_op DEPS ${DISTRIBUTE_DEPS})
    set_source_files_properties(recv_op.cc PROPERTIES COMPILE_FLAGS ${DISTRIBUTE_COMPILE_FLAGS})
    cc_test(test_send_recv SRCS send_recv_op_test.cc DEPS send_op recv_op sum_op executor)
else()
    set(DEPS_OPS ${DEPS_OPS} send_op recv_op)
endif()

op_library(cond_op DEPS framework_proto tensor net_op)
op_library(cross_entropy_op DEPS cross_entropy)
op_library(softmax_with_cross_entropy_op DEPS cross_entropy softmax)
op_library(softmax_op DEPS softmax)
op_library(detection_output_op DEPS softmax)
op_library(sequence_softmax_op DEPS softmax)
op_library(sum_op DEPS selected_rows_functor)
op_library(sgd_op DEPS selected_rows_functor)
op_library(adagrad_op DEPS selected_rows_functor)
op_library(conv_op DEPS vol2col)
op_library(pool_op DEPS pooling)
op_library(maxout_op DEPS maxouting)
op_library(unpool_op DEPS unpooling)
op_library(pool_with_index_op DEPS pooling)
op_library(lod_rank_table_op DEPS lod_rank_table)
op_library(lod_tensor_to_array_op DEPS lod_rank_table_op)
op_library(array_to_lod_tensor_op DEPS lod_rank_table_op)
op_library(max_sequence_len_op DEPS lod_rank_table)
op_library(sequence_conv_op DEPS context_project)
op_library(sequence_pool_op DEPS sequence_pooling)
op_library(lstm_op DEPS sequence2batch lstm_compute)
op_library(conv_transpose_op DEPS vol2col)
op_library(gru_op DEPS sequence2batch gru_compute)
<<<<<<< HEAD
op_library(recurrent_op SRCS recurrent_op.cc DEPS executor)
op_library(parallel_do_op SRCS parallel_do_op.cc DEPS executor)

=======
op_library(recurrent_op DEPS executor)
op_library(cos_sim_op DEPS cos_sim_functor)
>>>>>>> cbe25b33
# FIXME(typhoonzero): save/load depends lodtensor serialization functions
op_library(save_op DEPS lod_tensor)
op_library(load_op DEPS lod_tensor)

list(REMOVE_ITEM GENERAL_OPS ${DEPS_OPS})
foreach(src ${GENERAL_OPS})
    op_library(${src})
endforeach()

set(GLOB_OP_LIB ${OP_LIBRARY} CACHE INTERNAL "Global OP library")


cc_test(gather_test SRCS gather_test.cc DEPS tensor)
cc_test(net_op_test SRCS net_op_test.cc DEPS net_op)
cc_test(scatter_test SRCS scatter_test.cc DEPS tensor)
cc_test(beam_search_decode_op_test SRCS beam_search_decode_op_test.cc DEPS lod_tensor)
cc_test(strided_memcpy_test SRCS strided_memcpy_test.cc DEPS tensor paddle_memory)
if(WITH_GPU)
    cc_test(nccl_op_test SRCS nccl_op_test.cu.cc DEPS nccl_op gpu_info device_context)
endif()
cc_test(save_load_op_test SRCS save_load_op_test.cc DEPS save_op load_op)<|MERGE_RESOLUTION|>--- conflicted
+++ resolved
@@ -186,45 +186,11 @@
 add_subdirectory(math)
 add_subdirectory(nccl)
 
-<<<<<<< HEAD
-set(DEPS_OPS
-    cond_op
-    cross_entropy_op
-    recurrent_op
-    parallel_do_op
-    softmax_with_cross_entropy_op
-    softmax_op
-    sequence_softmax_op
-    sum_op
-    pool_op
-    maxout_op
-    unpool_op
-    pool_with_index_op
-    conv_op
-    conv_transpose_op
-    nccl_op
-    sequence_conv_op
-    sequence_pool_op
-    lod_rank_table_op
-    lod_tensor_to_array_op
-    array_to_lod_tensor_op
-    max_sequence_len_op
-    lstm_op
-    tensor_array_read_write_op
-    gru_op
-    adagrad_op
-    sgd_op
-    save_op
-    load_op
-    send_op
-    recv_op)
-=======
 if(WITH_GPU)
     op_library(nccl_op DEPS nccl_common)
 else()
     set(DEPS_OPS ${DEPS_OPS} nccl_op)
 endif()
->>>>>>> cbe25b33
 
 if(WITH_DISTRIBUTE)
     add_subdirectory(detail)
@@ -262,14 +228,9 @@
 op_library(lstm_op DEPS sequence2batch lstm_compute)
 op_library(conv_transpose_op DEPS vol2col)
 op_library(gru_op DEPS sequence2batch gru_compute)
-<<<<<<< HEAD
-op_library(recurrent_op SRCS recurrent_op.cc DEPS executor)
-op_library(parallel_do_op SRCS parallel_do_op.cc DEPS executor)
-
-=======
 op_library(recurrent_op DEPS executor)
 op_library(cos_sim_op DEPS cos_sim_functor)
->>>>>>> cbe25b33
+op_library(parallel_do_op DEPS executor)
 # FIXME(typhoonzero): save/load depends lodtensor serialization functions
 op_library(save_op DEPS lod_tensor)
 op_library(load_op DEPS lod_tensor)
