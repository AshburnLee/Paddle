--- conflicted
+++ resolved
@@ -1089,16 +1089,9 @@
     Examples:
         .. code-block:: python
 
-<<<<<<< HEAD
           tmp = fluid.layers.zeros(shape=[10], dtype='int32')
           i = fluid.layers.fill_constant(shape=[1], dtype='int64', value=10)
           arr = layers.array_read(tmp, i=i)
-=======
-            tmp = fluid.layers.zeros(shape=[10], dtype='int32')
-            i = fluid.layers.fill_constant(shape=[1], dtype='int64', value=10)
-            arr = fluid.layers.array_read(tmp, i=i)
-
->>>>>>> e6654c1c
     """
     helper = LayerHelper('array_read', **locals())
     if not isinstance(
