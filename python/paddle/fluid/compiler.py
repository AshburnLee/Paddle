#   Copyright (c) 2018 PaddlePaddle Authors. All Rights Reserved.
#
# Licensed under the Apache License, Version 2.0 (the "License");
# you may not use this file except in compliance with the License.
# You may obtain a copy of the License at
#
#     http://www.apache.org/licenses/LICENSE-2.0
#
# Unless required by applicable law or agreed to in writing, software
# distributed under the License is distributed on an "AS IS" BASIS,
# WITHOUT WARRANTIES OR CONDITIONS OF ANY KIND, either express or implied.
# See the License for the specific language governing permissions and
# limitations under the License.

import multiprocessing
import os
import six
import sys
from .. import compat as cpt
<<<<<<< HEAD
from . import framework
from .framework import cuda_places, cpu_places
=======
>>>>>>> 3c60446e

from . import core

__all__ = ['CompiledProgram', 'ExecutionStrategy', 'BuildStrategy']

ExecutionStrategy = core.ParallelExecutor.ExecutionStrategy
BuildStrategy = core.ParallelExecutor.BuildStrategy
InferNativeConfig = core.NativeConfig
InferAnalysisConfig = core.AnalysisConfig


def _place_obj(place):
    p = core.Place()
    p.set_place(place)
    return p


def _is_pserver_mode(main_program):
    main = main_program if main_program \
        else framework.default_main_program()
    for op in main.global_block().ops:
        if op.type in ["send", "recv"]:
            return True
    return False


def get_available_places(use_cuda):
    if use_cuda:
        gpus_env = os.getenv("FLAGS_selected_gpus")
        if gpus_env:
            gpus = [int(s) for s in gpus_env.split(",")]
        else:
            gpus = [i for i in six.moves.range(core.get_cuda_device_count())]
        places = [core.CUDAPlace(i) for i in gpus]
    else:
        cpu_num = int(os.environ.get('CPU_NUM', multiprocessing.cpu_count()))
        places = [core.CPUPlace() for _ in six.moves.range(cpu_num)]
    assert places, "no place for execution"
    return places


class CompiledProgram(object):
    """
    Compiles to Graph for execution.

    1. Users first create the program with layers.
    2. Optionally, users use CompiledProgram to optimize the program before run.
    3. The original program or CompiledProgram is run by executor.

    The CompiledProgram is used to transform a program for various
    optimizations, for example.
      * Pre-compute some logic once so that each run is faster.
      * Transform the program so that it can run in multiple devices.
      * TODO: transform the program for optimized inference or distributed
              training.

    Example:
        .. code-block:: python
            place = fluid.CUDAPlace(0) if use_gpu else fluid.CPUPlace()
            exe = fluid.Executor(place)
            exe.run(startup)
            compiled_prog = compiler.CompiledProgram(main).with_data_parallel(
                loss_name=loss.name)
            for i in range(5):
                test_loss, = exe.run(compiled_prog,
                                     feed=feed_dict,
                                     fetch_list=[loss.name])

    Args:
        program_or_graph (Graph|Program): If it's Program, it will be first
            lowered to a graph for further optimizations. If it's a graph
            (potentially optimized before), it will be directly used for
            further optimizations. Note: graph is only supported when compiled
            with with_data_parallel option.
    """

    def __init__(self, program_or_graph):
        if isinstance(program_or_graph, core.Graph):
            self._graph = program_or_graph
            self._program = None
        elif isinstance(program_or_graph, framework.Program):
            self._graph = core.Graph(program_or_graph.desc)
            self._program = program_or_graph
        else:
            raise ValueError("Wrong program_to_graph type: %s" %
                             type(program_or_graph))

        self._program_desc = self._graph.origin_program_desc()
        self._scope = None
        self._place = None
        self._executor = None
        self._compiled = False
        self._is_data_parallel = False
        self._is_inference = False

    def with_data_parallel(self,
                           loss_name=None,
                           build_strategy=None,
                           exec_strategy=None,
                           share_vars_from=None,
                           places=None):
        """Configs the program to run in data parallel way.

        Args:
            loss_name (str): The loss name must set in training. Default None.
            build_strategy(BuildStrategy): build_strategy is used to
                build the graph so it can run on multiple devices/cores with
                optimized topology.
                For more information, please refer to fluid.BuildStrategy.
                Default None.
            exec_strategy(ExecutionStrategy): exec_strategy is used to
                to select the a way to execute the graph, for example how many
                threads are used, how many iterations to clean up the temp
                variables. For more information, please refer
                to fluid.ExecutionStrategy. Default None.
            share_vars_from(CompiledProgram): If provide, this CompiledProgram
                will share variables from `share_vars_from`. `share_vars_from`
                must be run by the executor before this CompiledProgram so that
                vars are ready.
            places(list(CUDAPlace)|list(CPUPlace)|None): If provide, only compile
                program in the given places. Otherwise, the places used when compiled 
                is determined by the Executor, and the places used are controlled 
                by environment variables: FLAGS_selected_gpus or CUDA_VISIBLE_DEVICES
                if using GPU; or CPU_NUM if using CPU.  

        Returns:
            self
        """
        assert not self._is_data_parallel, "Already compiled with parallel."
        assert not self._is_inference, "Cannot compile both data parallel and inference"
        self._is_data_parallel = True
        self._build_strategy = build_strategy
        self._exec_strategy = exec_strategy
        self._loss_name = loss_name
        self._share_vars_from = share_vars_from
        if self._exec_strategy is None:
            self._exec_strategy = ExecutionStrategy()
        if self._build_strategy is None:
            self._build_strategy = BuildStrategy()
<<<<<<< HEAD
        if places is not None:
            if not isinstance(places, (list, tuple)):
                places = [places]
            self._places = [_place_obj(p) for p in places]
        else:
            self._places = None
        self._build_strategy.is_distribution = framework.is_pserver_mode(
            self._program)
=======
        self._build_strategy.is_distribution = _is_pserver_mode(self._program)
>>>>>>> 3c60446e
        return self

    def with_inference_optimize(self, config):
        """ Add inference optimize

        Args:
            config: instance of `NativeConfig` or `AnalysisConfig` to create predictor
        Returns:
            self
        """
        assert not self._is_data_parallel, "Cannot compile both data parallel and inference"
        assert not self._is_inference, "Already compiled with inference"

        assert any([
            isinstance(config, InferNativeConfig),
            isinstance(config, InferAnalysisConfig)
        ])
        self._is_inference = True
        self._infer_config = config
        return self

    def _with_distributed(self):
        raise NotImplementedError()

    def _compile_data_parallel(self, use_cuda=False, scope=None):
        if self._share_vars_from:
            if scope:
                sys.stderr.write("share_vars_from is set, scope is ignored.\n")
            if not self._share_vars_from._is_data_parallel:
                raise ValueError("share_vars_from is not data parallel. Cannot "
                                 "share vars from it.")
            if self._share_vars_from._executor is None:
                raise ValueError(
                    "share_vars_from is not compiled and run, so there is no "
                    "var to share.")
            self._local_scopes = self._share_vars_from._executor.local_scopes()
        else:
            assert scope is not None, ""
            self._local_scopes = []

<<<<<<< HEAD
        self._exec_strategy.use_cuda = isinstance(self._place, core.CUDAPlace)
        has_set_place = (self._places is not None)
        if has_set_place:
            desire_place = _place_obj(self._place)
            for p in self._places:
                assert p._type() == desire_place._type(), \
                    "Place type not match. You may set the wrong type of places"
        else:
            places = cuda_places(
            ) if self._exec_strategy.use_cuda else cpu_places()
            self._places = [_place_obj(p) for p in places]
        assert self._places, "no place for execution"
=======
        self._exec_strategy.use_cuda = use_cuda
        self._places = get_available_places(self._exec_strategy.use_cuda)
>>>>>>> 3c60446e

        if self._exec_strategy.num_threads == 0:
            if self._exec_strategy.use_cuda:
                # Experiments on se-resnext shows that too many threads hurt
                # performance. Worth tunning for other models in the future.
                self._exec_strategy.num_threads = len(self._places) * 4
            else:
                self._exec_strategy.num_threads = len(self._places) * 2

        # FIXME(dzhwinter): enable_inplace should be after memory_optimize
        # if turn on python memory optimize, turn off the inplace_pass.
        # memory_optimize and enable_inplace default are True, but we can disable them on purpose
        if self._program and self._program._is_mem_optimized:
            self._build_strategy.memory_optimize = False

        if self._program and self._program._is_mem_optimized:
            self._build_strategy.enable_inplace = False

        # TODO(wuyi): trainer endpoings should be passed in through
        # build_strategy, not program.xxx.
        if self._program and self._build_strategy.num_trainers > 1 and \
                self._program._trainers_endpoints:
            tps = self._program._trainers_endpoints

            assert self._build_strategy.num_trainers == len(
                tps), "num_trainers == len(end_points)"
            self._build_strategy.trainers_endpoints = tps

        self._persistable_vars = []
        for block_id in range(self._program_desc.num_blocks()):
            bdesc = self._program_desc.block(block_id)
            self._persistable_vars.extend([
                cpt.to_text(v.name()) for v in bdesc.all_vars()
                if v.persistable() and v.type() != core.VarDesc.VarType.RAW
            ])

        places = list(map(_place_obj, self._places))

        return core.ParallelExecutor(places,
                                     set(self._persistable_vars),
                                     cpt.to_text(self._loss_name)
                                     if self._loss_name else six.u(''), scope,
                                     self._local_scopes, self._exec_strategy,
                                     self._build_strategy, self._graph)

    def _compile_inference(self):
        return core.create_paddle_predictor(self._infer_config)

    def _compile(self, scope, place):
        """Compile the program based on the configs.

        Args:
            scope: The variables (resources) that are associated with
               this compiled program.
            place: The location that the compiled program will be run on.

        Returns:
            self
        """
        if self._compiled:
            if scope and self._scope != scope:
                raise ValueError("Cannot compile with different scope")
            if place and not self._place._equals(place):
                raise ValueError("Cannot compile with different place")
            return self
        self._compiled = True

        self._scope = scope
        self._place = place
        if self._is_data_parallel:
            self._executor = self._compile_data_parallel(
                use_cuda=isinstance(self._place, core.CUDAPlace),
                scope=self._scope)
        elif self._is_inference:
            self._executor = self._compile_inference()
        else:
            p = _place_obj(self._place)
            self._executor = core.Executor(p)
        return self<|MERGE_RESOLUTION|>--- conflicted
+++ resolved
@@ -17,11 +17,8 @@
 import six
 import sys
 from .. import compat as cpt
-<<<<<<< HEAD
 from . import framework
 from .framework import cuda_places, cpu_places
-=======
->>>>>>> 3c60446e
 
 from . import core
 
@@ -46,21 +43,6 @@
         if op.type in ["send", "recv"]:
             return True
     return False
-
-
-def get_available_places(use_cuda):
-    if use_cuda:
-        gpus_env = os.getenv("FLAGS_selected_gpus")
-        if gpus_env:
-            gpus = [int(s) for s in gpus_env.split(",")]
-        else:
-            gpus = [i for i in six.moves.range(core.get_cuda_device_count())]
-        places = [core.CUDAPlace(i) for i in gpus]
-    else:
-        cpu_num = int(os.environ.get('CPU_NUM', multiprocessing.cpu_count()))
-        places = [core.CPUPlace() for _ in six.moves.range(cpu_num)]
-    assert places, "no place for execution"
-    return places
 
 
 class CompiledProgram(object):
@@ -161,7 +143,6 @@
             self._exec_strategy = ExecutionStrategy()
         if self._build_strategy is None:
             self._build_strategy = BuildStrategy()
-<<<<<<< HEAD
         if places is not None:
             if not isinstance(places, (list, tuple)):
                 places = [places]
@@ -170,9 +151,6 @@
             self._places = None
         self._build_strategy.is_distribution = framework.is_pserver_mode(
             self._program)
-=======
-        self._build_strategy.is_distribution = _is_pserver_mode(self._program)
->>>>>>> 3c60446e
         return self
 
     def with_inference_optimize(self, config):
@@ -213,7 +191,6 @@
             assert scope is not None, ""
             self._local_scopes = []
 
-<<<<<<< HEAD
         self._exec_strategy.use_cuda = isinstance(self._place, core.CUDAPlace)
         has_set_place = (self._places is not None)
         if has_set_place:
@@ -226,10 +203,6 @@
             ) if self._exec_strategy.use_cuda else cpu_places()
             self._places = [_place_obj(p) for p in places]
         assert self._places, "no place for execution"
-=======
-        self._exec_strategy.use_cuda = use_cuda
-        self._places = get_available_places(self._exec_strategy.use_cuda)
->>>>>>> 3c60446e
 
         if self._exec_strategy.num_threads == 0:
             if self._exec_strategy.use_cuda:
