from ..layer_helper import LayerHelper, unique_name
from ..framework import Program, Variable, Operator
from .. import core
from tensor import assign, fill_constant
import contextlib
from ..registry import autodoc

__all__ = [
<<<<<<< HEAD
    'split_lod_tensor', 'merge_lod_tensor', 'BlockGuard',
    'BlockGuardWithCompletion', 'StaticRNNMemoryLink', 'WhileGuard', 'While',
    'lod_rank_table', 'max_sequence_len', 'topk', 'lod_tensor_to_array',
    'array_to_lod_tensor', 'increment', 'array_write', 'create_array',
    'less_than', 'array_read', 'shrink_memory', 'array_length', 'IfElse',
    'DynamicRNN', 'ConditionalBlock', 'StaticRNN', 'ParallelDo'
=======
    'split_lod_tensor', 'merge_lod_tensor', 'BlockGuard', 'StaticRNNGuard',
    'StaticRNNMemoryLink', 'WhileGuard', 'While', 'lod_rank_table',
    'max_sequence_len', 'topk', 'lod_tensor_to_array', 'array_to_lod_tensor',
    'increment', 'array_write', 'create_array', 'less_than', 'array_read',
    'shrink_memory', 'array_length', 'IfElse', 'DynamicRNN', 'ConditionalBlock',
    'StaticRNN', 'reorder_lod_tensor_by_rank'
>>>>>>> cbe25b33
]


def split_lod_tensor(input, mask, level=0):
    """
    **split_lod_tensor**

    This function takes in an input that contains the complete lod information,
    and takes in a mask which is used to mask certain parts of the input.
    The output is the true branch and the false branch with the mask applied to
    the input at a certain level in the tensor.

    Args:
        input(tuple|list|None): The input tensor that contains complete
                                lod information needed to construct the output.
        mask(list): A bool column vector which masks the input.
        level(int): The specific lod level to rank.

    Returns:
        Variable: The true branch of tensor as per the mask applied to input.
        Variable: The false branch of tensor as per the mask applied to input.

    Examples:
        .. code-block:: python

          x = layers.data(name='x', shape=[1])
          x.persistable = True

          y = layers.data(name='y', shape=[1])
          y.persistable = True

          out_true, out_false = layers.split_lod_tensor(
                input=x, mask=y, level=level)
    """
    helper = LayerHelper('split_lod_tensor', **locals())
    out_true = helper.create_tmp_variable(dtype=input.dtype)
    out_false = helper.create_tmp_variable(dtype=input.dtype)
    helper.append_op(
        type='split_lod_tensor',
        inputs={
            'X': input,
            'Mask': mask,
        },
        outputs={'OutTrue': out_true,
                 'OutFalse': out_false},
        attrs={'level': level})
    return out_true, out_false


def merge_lod_tensor(in_true, in_false, x, mask, level=0):
    """
    **merge_lod_tensor**

    This function takes in an input :math:`x`, the True branch, the False
    branch and a binary :math:`mask`. Using this information, this function
    merges the True and False branches of the tensor into a single Output
    at a certain lod level indiacted by :math:`level`.

    Args:
        in_true(tuple|list|None): The True branch to be merged.
        in_false(tuple|list|None): The False branch to be merged.
        x(tuple|list|None): The input tensor that contains complete
                            lod information needed to construct the output.
        mask(list): A bool column vector which masks the input.
        level(int): The specific lod level to rank.

    Returns:
        Variable: The merged output tensor.

    Examples:
        .. code-block:: python

          x = layers.data(
                      name='x', shape=[1], dtype='float32', stop_gradient=False)
          y = layers.data(
                name='y', shape=[1], dtype='bool', stop_gradient=False)

          level = 0

          out_true, out_false = layers.split_lod_tensor(
                input=x, mask=y, level=level)
          out = layers.merge_lod_tensor(
                in_true=out_true, in_false=out_false, mask=y, x=x, level=level)
    """
    helper = LayerHelper('merge_lod_tensor', **locals())
    out = helper.create_tmp_variable(dtype=in_true.dtype)
    helper.append_op(
        type='merge_lod_tensor',
        inputs={'X': x,
                'Mask': mask,
                'InTrue': in_true,
                'InFalse': in_false},
        outputs={'Out': out},
        attrs={'level': level})
    return out


class BlockGuard(object):
    """
    BlockGuard class.

    BlockGuard class is used to create a sub-block in a program by
    using the Python `with` keyword.
    """

    def __init__(self, main_program):
        if not isinstance(main_program, Program):
            raise TypeError("BlockGuard takes a program")
        self.main_program = main_program

    def __enter__(self):
        self.main_program.create_block()

    def __exit__(self, exc_type, exc_val, exc_tb):
        self.main_program.rollback()
        if exc_type is not None:
            return False  # re-raise exception
        return True


class ParallelDo(object):
    """
    ParallelDo class.

    ParallelDo class is used to create a ParallelDo.
    """

    def __init__(self, places, name=None):
        self.helper = LayerHelper("parallel_do", name=name)
        self.inputs = []
        self.places = places
        self.outputs = []
        self.status = StaticRNN.BEFORE_RNN_BLOCK

    def do(self):
        return BlockGuardWithCompletion(self)

    def parent_block(self):
        prog = self.helper.main_program
        parent_idx = prog.current_block().parent_idx
        assert parent_idx >= 0
        parent_block = prog.block(parent_idx)
        return parent_block

    def __call__(self, *args, **kwargs):
        if self.status != StaticRNN.AFTER_RNN_BLOCK:
            raise ValueError("RNN output can only be retrieved after rnn block")
        if len(self.outputs) == 0:
            raise ValueError("RNN has no output")
        elif len(self.outputs) == 1:
            return self.outputs[0]
        else:
            return self.outputs

    def read_input(self, var):
        self.inputs.append(var)
        return var

    def write_output(self, var):
        self.outputs.append(var)

    def get_parameters(self):
        main_program = self.helper.main_program
        current_block = main_program.current_block()
        parent_block = self.parent_block()

        local_inputs = set()

        for op in current_block.ops:
            for oname in op.output_names:
                for out_var_name in op.output(oname):
                    local_inputs.add(out_var_name)

        for var in self.inputs:
            local_inputs.add(var.name)

        params = list()
        for op in current_block.ops:
            for iname in op.input_names:
                for in_var_name in op.input(iname):
                    if in_var_name not in local_inputs:
                        params.append(in_var_name)

        return [parent_block.var(name) for name in params]

    def complete_op(self):
        main_program = self.helper.main_program
        current_block = main_program.current_block()
        parent_block = self.parent_block()

        step_scope = parent_block.create_var(
            type=core.VarDesc.VarType.STEP_SCOPES)

        self.outputs = [
            parent_block.create_var(
                name=o.name,
                shape=o.shape,
                dtype=o.dtype,
                lod_level=o.lod_level,
                persistable=o.persistable,
                stop_gradient=o.stop_gradient) for o in self.outputs
        ]

        inputs = [parent_block.var(i.name) for i in self.inputs]
        outputs = [parent_block.var(o.name) for o in self.outputs]

        parent_block.append_op(
            type='parallel_do',
            inputs={
                'inputs': inputs,
                'parameters': self.get_parameters(),
                'places': self.places
            },
            outputs={'outputs': outputs,
                     'parallel_scopes': [step_scope]},
            attrs={'sub_block': current_block})


class BlockGuardWithCompletion(BlockGuard):
    """
    BlockGuardWithCompletion class.

    BlockGuardWithCompletion class is used to create an op with a block in a program.
    """

    def __init__(self, rnn):
        if not (isinstance(rnn, StaticRNN) or isinstance(rnn, ParallelDo)):
            raise TypeError(
                "BlockGuardWithCompletion takes a StaticRNN or ParallelDo")
        super(BlockGuardWithCompletion, self).__init__(rnn.helper.main_program)
        self.rnn = rnn

    def __enter__(self):
        self.rnn.status = StaticRNN.IN_RNN_BLOCK
        return super(BlockGuardWithCompletion, self).__enter__()

    def __exit__(self, exc_type, exc_val, exc_tb):
        if exc_type is not None:
            return False
        self.rnn.status = StaticRNN.AFTER_RNN_BLOCK
        self.rnn.complete_op()
        return super(BlockGuardWithCompletion, self).__exit__(exc_type, exc_val,
                                                              exc_tb)


class StaticRNNMemoryLink(object):
    """
    StaticRNNMemoryLink class.

    Args:
        init: the initial variable for Memory
        init: Variable
        pre_mem: the memory variable in previous time step
        pre_mem: Variable
        mem: the memory variable in current time step
        mem: Variable

    StaticRNNMemoryLink class is used to create a link between two
    memory cells of a StaticRNN.
    """

    def __init__(self, init, pre_mem, mem=None):
        self.init = init
        self.pre_mem = pre_mem
        self.mem = mem


class StaticRNN(object):
    """
    StaticRNN class.

    StaticRNN class is used to create a StaticRNN. The RNN will have its
    own parameters like inputs, outputs, memories, status and length.
    """
    BEFORE_RNN_BLOCK = 0
    IN_RNN_BLOCK = 1
    AFTER_RNN_BLOCK = 2

    def __init__(self, name=None):
        self.helper = LayerHelper("static_rnn", name=name)
        self.memories = {}  # memory map, from pre_mem.name --> MemoryLink
        self.inputs = []  # input variable list in current block
        self.outputs = []  # output variable list in parent block
        self.status = StaticRNN.BEFORE_RNN_BLOCK  # status flag.
        # sequence length, since it is a static RNN, sequence length are fixed.
        self.seq_len = None

    def step(self):
        return BlockGuardWithCompletion(self)

    def _assert_in_rnn_block_(self, method):
        if self.status != StaticRNN.IN_RNN_BLOCK:
            raise ValueError("You must invoke {0} in rnn block".format(method))

    def memory(self,
               init=None,
               shape=None,
               batch_ref=None,
               init_value=0.0,
               init_batch_dim_idx=0,
               ref_batch_dim_idx=1):
        """
        Args:
            init: boot memory, if not set, a shape, batch_ref must be provided
            shape: shape of the boot memory
            batch_ref: batch size reference variable
            init_value: the init value of boot memory
            init_batch_dim_idx: the index of batch size in init's dimension
            ref_batch_dim_idx: the index of batch size in batch_ref's dimension
        """
        self._assert_in_rnn_block_('memory')
        if init is None:
            if shape is None or batch_ref is None:
                raise ValueError(
                    "if init is None, memory at least need shape and batch_ref")
            parent_block = self.parent_block()
            var_name = unique_name("@".join([self.helper.name, "memory_boot"]))
            boot_var = parent_block.create_var(
                name=var_name,
                shape=shape,
                dtype=batch_ref.dtype,
                persistable=False)

            parent_block.append_op(
                type="fill_constant_batch_size_like",
                inputs={'Input': [batch_ref]},
                outputs={'Out': [boot_var]},
                attrs={
                    'value': init_value,
                    'shape': boot_var.shape,
                    'dtype': boot_var.dtype,
                    'input_dim_idx': ref_batch_dim_idx,
                    'output_dim_idx': init_batch_dim_idx
                })

            return self.memory(init=boot_var)
        else:
            pre_mem = self.helper.create_variable(
                name=unique_name("@".join([self.helper.name, "mem"])),
                dtype=init.dtype,
                shape=init.shape)
            self.memories[pre_mem.name] = StaticRNNMemoryLink(
                init=init, pre_mem=pre_mem)
            return pre_mem

    def step_input(self, x):
        self._assert_in_rnn_block_('step_input')
        if not isinstance(x, Variable):
            raise TypeError("step input takes a Variable")
        if self.seq_len is None:
            self.seq_len = x.shape[0]
        elif self.seq_len != x.shape[0]:
            raise ValueError("Static RNN only take fix seq_len input")

        ipt = self.helper.create_variable(
            name=x.name, dtype=x.dtype, shape=list(x.shape[1:]), type=x.type)
        self.inputs.append(ipt)
        return ipt

    def step_output(self, o):
        self._assert_in_rnn_block_('step_output')
        if not isinstance(o, Variable):
            raise TypeError("step output takes a Variable")

        tmp_o = self.helper.create_tmp_variable(dtype=o.dtype)
        self.helper.append_op(
            type='rnn_memory_helper',
            inputs={'X': [o]},
            outputs={'Out': tmp_o},
            attrs={'dtype': o.dtype})

        out_var = self.parent_block().create_var(
            name=tmp_o.name,
            shape=[self.seq_len] + list(tmp_o.shape),
            dtype=tmp_o.dtype)

        self.outputs.append(out_var)

    def output(self, *outputs):
        for each in outputs:
            self.step_output(each)

    def update_memory(self, mem, var):
        if not isinstance(mem, Variable) or not isinstance(var, Variable):
            raise TypeError("update memory should take variables")
        self.memories[mem.name].mem = var

    def parent_block(self):
        prog = self.helper.main_program
        parent_idx = prog.current_block().parent_idx
        assert parent_idx >= 0
        parent_block = prog.block(parent_idx)
        return parent_block

    def __call__(self, *args, **kwargs):
        if self.status != StaticRNN.AFTER_RNN_BLOCK:
            raise ValueError("RNN output can only be retrieved after rnn block")
        if len(self.outputs) == 0:
            raise ValueError("RNN has no output")
        elif len(self.outputs) == 1:
            return self.outputs[0]
        else:
            return self.outputs

    def complete_op(self):
        main_program = self.helper.main_program
        rnn_block = main_program.current_block()
        parent_block = self.parent_block()

        local_inputs = set()

        for op in rnn_block.ops:
            assert isinstance(op, Operator)
            for oname in op.output_names:
                for out_var_name in op.output(oname):
                    local_inputs.add(out_var_name)

        for var in self.inputs:
            local_inputs.add(var.name)
        for m in self.memories:
            local_inputs.add(m)

        params = list()
        for op in rnn_block.ops:
            assert isinstance(op, Operator)
            for iname in op.input_names:
                for in_var_name in op.input(iname):
                    if in_var_name not in local_inputs:
                        params.append(in_var_name)

        parameters = [parent_block.var(name) for name in params]

        step_scope = parent_block.create_var(
            type=core.VarDesc.VarType.STEP_SCOPES)

        inlinks = [parent_block.var(i.name) for i in self.inputs]
        outlinks = self.outputs

        boot_memories = []
        pre_memories = []
        memories = []
        for _, mem in self.memories.iteritems():
            boot_memories.append(mem.init)
            pre_memories.append(mem.pre_mem.name)
            mem_var = rnn_block.var(mem.mem.name)
            assert isinstance(mem_var, Variable)
            new_mem = self.helper.create_tmp_variable(dtype=mem_var.dtype)

            rnn_block.append_op(
                type='rnn_memory_helper',
                inputs={'X': [mem_var]},
                outputs={'Out': [new_mem]},
                attrs={'dtype': mem_var.dtype})

            memories.append(new_mem.name)

        parent_block.append_op(
            type='recurrent',
            inputs={
                'inputs': inlinks,
                'initial_states': boot_memories,
                'parameters': parameters
            },
            outputs={'outputs': outlinks,
                     'step_scopes': [step_scope]},
            attrs={
                'ex_states': pre_memories,
                'states': memories,
                'sub_block': rnn_block
            })


class WhileGuard(BlockGuard):
    def __init__(self, while_op):
        if not isinstance(while_op, While):
            raise TypeError("WhileGuard takes a while op")
        super(WhileGuard, self).__init__(while_op.helper.main_program)
        self.while_op = while_op

    def __enter__(self):
        self.while_op.status = While.IN_WHILE_BLOCK
        return super(WhileGuard, self).__enter__()

    def __exit__(self, exc_type, exc_val, exc_tb):
        if exc_type is not None:
            return False
        self.while_op.status = While.AFTER_WHILE_BLOCK
        self.while_op.complete()
        return super(WhileGuard, self).__exit__(exc_type, exc_val, exc_tb)


class While(object):
    BEFORE_WHILE_BLOCK = 0
    IN_WHILE_BLOCK = 1
    AFTER_WHILE_BLOCK = 2

    def __init__(self, cond, name=None):
        self.helper = LayerHelper("while", name=name)
        self.status = While.BEFORE_WHILE_BLOCK
        if not isinstance(cond, Variable):
            raise TypeError("condition should be a variable")
        assert isinstance(cond, Variable)
        if cond.dtype != core.DataType.BOOL:
            raise TypeError("condition should be a bool variable")
        if reduce(lambda a, b: a * b, cond.shape, 1) != 1:
            raise TypeError("condition should be a bool scalar")
        self.cond_var = cond

    def block(self):
        return WhileGuard(self)

    def complete(self):
        main_program = self.helper.main_program
        while_block = main_program.current_block()
        parent_block = main_program.block(main_program.current_block()
                                          .parent_idx)

        inner_outputs = {self.cond_var.name}
        x_name_list = set()
        for op in while_block.ops:
            for iname in op.input_names:
                for in_var_name in op.input(iname):
                    if in_var_name not in inner_outputs:
                        x_name_list.add(in_var_name)

            for oname in op.output_names:
                for out_var_name in op.output(oname):
                    inner_outputs.add(out_var_name)

        out_vars = []
        for inner_out_name in inner_outputs:
            if inner_out_name in parent_block.vars:
                out_vars.append(parent_block.var(inner_out_name))

        step_scope = parent_block.create_var(
            type=core.VarDesc.VarType.STEP_SCOPES)

        parent_block.append_op(
            type='while',
            inputs={
                'X': [parent_block.var(x_name) for x_name in x_name_list],
                'Condition': [self.cond_var]
            },
            outputs={'Out': out_vars,
                     'StepScopes': [step_scope]},
            attrs={'sub_block': while_block})


def lod_rank_table(x, level=0):
    """LoD Rank Table Operator. Given an input variable **x** and a level number
    of LoD, this layer creates a LodRankTable object. A LoDRankTable object
    contains a list of bi-element tuples. Each tuple consists of an index and
    a length, both of which are int type. Reffering to specified level of LoD,
    the index is the sequence index number and the length representes the
    sequence length. Please note that the list is ranked in descending order by
    the length. The following is an example:

        .. code-block:: text

            x is a LoDTensor:
                x.lod = [[0,                2, 3],
                         [0,             5, 6, 7]]
                x.data = [a, b, c, d, e, f, g]

            1. set level to 0:
                Create lod rank table:
                    lod_rank_table_obj = lod_rank_table(x, level=0)

                Get:
                    lod_rank_table_obj.items() = [(0, 2), (1, 1)]

            2. set level to 1:
                Create lod rank table:
                    lod_rank_table_obj = lod_rank_table(x, level=1)

                Get:
                    lod_rank_table_obj.items() = [(0, 5), (1, 1), (2, 1)]

    Args:
        x (Variable): Input variable, a LoDTensor based which to create the lod
            rank table.
        level (int): Specify the LoD level, on which to create the lod rank
            table.

    Returns:
        Variable: The created LoDRankTable object.

    Examples:
        .. code-block:: python

            x = fluid.layers.data(name='x', shape=[10],
                            dtype='float32', lod_level=1)
            out = layers.lod_rank_table(x=x, level=0)
    """
    helper = LayerHelper("lod_rank_table", **locals())
    table = helper.create_variable(
        type=core.VarDesc.VarType.LOD_RANK_TABLE,
        name=unique_name("lod_rank_table"))
    helper.append_op(
        type='lod_rank_table',
        inputs={'X': x},
        outputs={'Out': table},
        attrs={'level': level})
    return table


def max_sequence_len(rank_table):
    """Max Sequence Len Operator. Given a LoDRankTable object, this layer
    returns the max length of a batch of sequences. In fact, a LoDRankTable
    object contains a list of tuples(<sequence index, sequence length>) and
    the list is already sorted by sequence length in descending order, so the
    operator just returns the sequence length of the first tuple element.

    Args:
        rank_table (Variable): Input variable which is a LoDRankTable object.

    Returns:
        Variable: The max length of sequence.

    Examples:
        .. code-block:: python

            x = fluid.layers.data(name='x', shape=[10],
                            dtype='float32', lod_level=1)
            rank_table = layers.lod_rank_table(x=x, level=0)
            max_seq_len = layers.max_sequence_len(rank_table)
    """
    helper = LayerHelper("max_seqence_len", **locals())
    res = helper.create_tmp_variable(dtype="int64")
    helper.append_op(
        type="max_sequence_len",
        inputs={"RankTable": rank_table},
        outputs={"Out": res})
    return res


def topk(input, k):
    """
    **topk**

    This function performs the operation that selects the k entries in the input
    vector and outputs their values and indices as vectors. Thus topk_out[j] is
    the j-th largest entry in input, and its index is topk_indices[j]

    Args:
        input (Variable|list): The input tensor that has all the data.
        k (int): The number of top elements that the function will pick.

    Returns:
        Variable: The variable of type array that contains the k largest entries
                  from input.
        Variable: The variable of type array that contains the indices of k
                  largest entries from input.

    Examples:
        .. code-block:: python

          x = fluid.layers.data(name='x', shape=[10])
          k = 5
          array = fluid.layers.topk(x, k)
    """
    helper = LayerHelper('topk', **locals())
    topk_out = helper.create_tmp_variable(dtype=input.data_type)
    topk_indices = helper.create_tmp_variable(dtype='int64')
    helper.append_op(
        type='top_k',
        inputs={'X': [input]},
        outputs={'Out': [topk_out],
                 'Indices': [topk_indices]},
        attrs={'k': k})
    return topk_out, topk_indices


def lod_tensor_to_array(x, table):
    """This function performs the operation that converts an LOD_Tensor to
       an array.

    Args:
        x (Variable|list): The tensor that needs to be converted to an array.
        table (ParamAttr|list): The variable that stores the level of lod
                                which is ordered by sequence length in
                                descending order.

    Returns:
        Variable: The variable of type array that has been converted from a
                  tensor.

    Examples:
        .. code-block:: python

          x = fluid.layers.data(name='x', shape=[10])
          table = fluid.layers.lod_rank_table(x, level=0)
          array = fluid.layers.lod_tensor_to_array(x, table)
    """
    helper = LayerHelper("lod_tensor_to_array", **locals())
    array = helper.create_variable(
        name=unique_name("lod_tensor_to_array"),
        type=core.VarDesc.VarType.LOD_TENSOR_ARRAY,
        dtype=x.dtype)
    helper.append_op(
        type='lod_tensor_to_array',
        inputs={'X': x,
                'RankTable': table},
        outputs={'Out': array})
    return array


def array_to_lod_tensor(x, table):
    """This function performs the operations that converts an array to
       an LOD_Tensor.

    Args:
        x (Variable|list): The array that needs to be converted to a tensor.
        table (ParamAttr|list): The variable that stores the level of lod
                                which is ordered by sequence length in
                                descending order.

    Returns:
        Variable: The variable of type tensor that has been converted
                  from an array.

    Examples:
        .. code-block:: python

          x = fluid.layers.data(name='x', shape=[10])
          table = fluid.layers.lod_rank_table(x, level=0)
          array = fluid.layers.lod_tensor_to_array(x, table)
          lod_tensor = fluid.layers.array_to_lod_tensor(array, table)
    """
    helper = LayerHelper("array_to_lod_tensor", **locals())
    tmp = helper.create_tmp_variable(dtype=x.dtype)
    helper.append_op(
        type="array_to_lod_tensor",
        inputs={'X': x,
                'RankTable': table},
        outputs={'Out': tmp})
    return tmp


def increment(x, value=1.0, in_place=True):
    """This function performs an operation that increments each value in the
    input :math:`x` by an amount: :math:`value` as mentioned in the input
    parameter. This operation is performed in-place by default.

    Args:
        x (Variable|list): The tensor that has the input values.
        value (float): The amount by which the values should be incremented.
        in_place (bool): If the increment should be performed in-place.

    Returns:
        Variable: The tensor variable storing the transformation of
                  element-wise increment of each value in the input.

    Examples:
        .. code-block:: python

          data = fluid.layers.data(name='data', shape=[32, 32], dtype='float32')
          data = fluid.layers.increment(x=data, value=3.0, in_place=True)
    """
    helper = LayerHelper("increment", **locals())
    if not in_place:
        out = helper.create_tmp_variable(dtype=x.dtype)
    else:
        out = x
    helper.append_op(
        type='increment',
        inputs={'X': [x]},
        outputs={'Out': [out]},
        attrs={'step': float(value)})
    return out


def array_write(x, i, array=None):
    """This function performs the operation to write the data out as an
    LOD_TENSOR_ARRAY.

    Args:
        x (Variable|list): The input tensor from which the data will be read.
        i (Variable|list): The subscript index in tensor array, that points the
                           place from which data will be read.
        array (Variable|list): The data can be read into this variable if
                               this is assigned.
    Returns:
        Variable: The tensor type variable that has the data written to it.

    Examples:
        .. code-block::python

          tmp = fluid.layers.zeros(shape=[10], dtype='int32')
          i = fluid.layers.fill_constant(shape=[1], dtype='int64', value=10)
          arr = layers.array_write(tmp, i=i)
    """
    helper = LayerHelper('array_write', **locals())
    if array is None:
        array = helper.create_variable(
            name="{0}.out".format(helper.name),
            type=core.VarDesc.VarType.LOD_TENSOR_ARRAY,
            dtype=x.dtype)
    helper.append_op(
        type='write_to_array',
        inputs={'X': [x],
                'I': [i]},
        outputs={'Out': [array]})
    return array


def create_array(dtype):
    """This function creates an array of type :math:`LOD_TENSOR_ARRAY` using the
    LayerHelper.

    Args:
        dtype (int|float): The data type of the elements in the array.

    Returns:
        Variable: The tensor variable storing the elements of data type.

    Examples:
        .. code-block:: python

          data = fluid.layers.create_array(dtype='float32')

    """
    helper = LayerHelper("array", **locals())
    return helper.create_variable(
        name="{0}.out".format(helper.name),
        type=core.VarDesc.VarType.LOD_TENSOR_ARRAY,
        dtype=dtype)


def less_than(x, y, cond=None, **ignored):
    """
    **Less than**

    This layer returns the truth value of :math:`x < y` elementwise.

    Args:
        x(Variable): First operand of *less_than*
        y(Variable): Second operand of *less_than*
        cond(Variable|None): Optional output variable to store the result of *less_than*

    Returns:
        Variable: The tensor variable storing the output of *less_than*.

    Examples:
        .. code-block:: python

          less = fluid.layers.less_than(x=label, y=limit)
    """
    helper = LayerHelper("less_than", **locals())
    if cond is None:
        cond = helper.create_tmp_variable(dtype='bool')
        cond.stop_gradient = True

    helper.append_op(
        type='less_than', inputs={'X': [x],
                                  'Y': [y]}, outputs={'Out': [cond]})
    return cond


def array_read(array, i):
    """This function performs the operation to read the data in as an
    LOD_TENSOR_ARRAY.
    Args:
        array (Variable|list): The input tensor that will be written to an array.
        i (Variable|list): The subscript index in tensor array, that points the
                           place where data will be written to.
    Returns:
        Variable: The tensor type variable that has the data written to it.
    Examples:
        .. code-block::python
          tmp = fluid.layers.zeros(shape=[10], dtype='int32')
          i = fluid.layers.fill_constant(shape=[1], dtype='int64', value=10)
          arr = layers.array_read(tmp, i=i)
    """
    helper = LayerHelper('array_read', **locals())
    if not isinstance(
            array,
            Variable) or array.type != core.VarDesc.VarType.LOD_TENSOR_ARRAY:
        raise TypeError("array should be tensor array vairable")
    out = helper.create_tmp_variable(dtype=array.dtype)
    helper.append_op(
        type='read_from_array',
        inputs={'X': [array],
                'I': [i]},
        outputs={'Out': [out]})
    return out


def shrink_memory(x, i, table):
    """
    This function creates an operator to shrink_rnn_memory using the RankTable
    as mentioned in the input parameter.
    """
    helper = LayerHelper('shrink_memory', **locals())
    out = helper.create_tmp_variable(dtype=x.dtype)
    helper.append_op(
        type='shrink_rnn_memory',
        inputs={'X': [x],
                'I': [i],
                'RankTable': [table]},
        outputs={'Out': [out]},
        attrs={})
    return out


def array_length(array):
    """This function performs the operation to find the length of the input
    LOD_TENSOR_ARRAY.

    Args:
        array (LOD_TENSOR_ARRAY): The input array that will be used
                                  to compute the length.

    Returns:
        Variable: The length of the input LoDTensorArray.

    Examples:
        .. code-block::python

          tmp = fluid.layers.zeros(shape=[10], dtype='int32')
          i = fluid.layers.fill_constant(shape=[1], dtype='int64', value=10)
          arr = fluid.layers.array_write(tmp, i=i)
          arr_len = fluid.layers.array_length(arr)
    """
    helper = LayerHelper('array_length', **locals())
    tmp = helper.create_tmp_variable(dtype='int64')
    tmp.stop_gradient = True
    helper.append_op(
        type='lod_array_length', inputs={'X': [array]}, outputs={'Out': [tmp]})
    return tmp


class ConditionalBlockGuard(BlockGuard):
    def __init__(self, block):
        if not isinstance(block, ConditionalBlock):
            raise TypeError("block should be conditional block")
        super(ConditionalBlockGuard, self).__init__(block.helper.main_program)
        self.block = block

    def __enter__(self):
        return super(ConditionalBlockGuard, self).__enter__()

    def __exit__(self, exc_type, exc_val, exc_tb):
        self.block.complete()
        return super(ConditionalBlockGuard, self).__exit__(exc_type, exc_val,
                                                           exc_tb)


class ConditionalBlock(object):
    def __init__(self, inputs, name=None):
        for each_input in inputs:
            if not isinstance(each_input, Variable):
                raise TypeError("Each input should be variable")
        self.inputs = inputs
        self.helper = LayerHelper('conditional_block', name=name)

    def block(self):
        return ConditionalBlockGuard(self)

    def complete(self):
        inside_block = self.helper.main_program.current_block()
        parent_block = self.helper.main_program.block(inside_block.parent_idx)

        intermediate = set()
        params = set()

        for each_op in inside_block.ops:
            assert isinstance(each_op, Operator)
            for iname in each_op.input_names:
                for in_var_name in each_op.input(iname):
                    if in_var_name not in intermediate:
                        params.add(in_var_name)

            for oname in each_op.output_names:
                for out_var_name in each_op.output(oname):
                    intermediate.add(out_var_name)
        input_set = set([ipt.name for ipt in self.inputs])

        param_list = [
            parent_block.var(each_name) for each_name in params
            if each_name not in input_set
        ]

        out_list = [
            parent_block.var(var_name) for var_name in parent_block.vars
            if var_name not in intermediate
        ]

        step_scope = parent_block.create_var(
            type=core.VarDesc.VarType.STEP_SCOPES)
        parent_block.append_op(
            type='conditional_block',
            inputs={
                'X': self.inputs,
                'Params': param_list,
            },
            outputs={'Out': out_list,
                     'Scope': [step_scope]},
            attrs={'sub_block': inside_block})


class IfElseBlockGuard(object):
    def __init__(self, is_true, ifelse):
        if not isinstance(ifelse, IfElse):
            raise TypeError("ifelse must be an instance of IfElse class")

        if ifelse.status != IfElse.OUT_IF_ELSE_BLOCKS:
            raise ValueError("You cannot invoke IfElse.block() inside a block")

        self.is_true = is_true
        self.ie = ifelse
        if is_true:
            self.cond_block = ifelse.conditional_true_block
        else:
            self.cond_block = ifelse.conditional_false_block

        if not isinstance(self.cond_block, ConditionalBlock):
            raise TypeError("Unexpected situation")

        self.cond_block = self.cond_block.block()

    def __enter__(self):
        self.ie.status = IfElse.IN_IF_ELSE_TRUE_BLOCKS if self.is_true else IfElse.IN_IF_ELSE_FALSE_BLOCKS
        self.cond_block.__enter__()

    def __exit__(self, exc_type, exc_val, exc_tb):
        if not self.cond_block.__exit__(exc_type, exc_val, exc_tb):
            # re-raise inside exception
            return False
        if len(self.ie.output_table[1 if self.is_true else 0]) == 0:
            raise ValueError("Must set output inside block")
        self.ie.status = IfElse.OUT_IF_ELSE_BLOCKS


class IfElse(object):
    OUT_IF_ELSE_BLOCKS = 0
    IN_IF_ELSE_TRUE_BLOCKS = 1
    IN_IF_ELSE_FALSE_BLOCKS = 2

    def __init__(self, cond, name=None):
        if not isinstance(cond, Variable):
            raise TypeError("cond must be a Variable")
        self.helper = LayerHelper('ifelse', name=name)
        self.cond = cond
        self.input_table = {}
        self.status = IfElse.OUT_IF_ELSE_BLOCKS
        self.conditional_true_block = ConditionalBlock(inputs=[self.cond])
        self.conditional_false_block = ConditionalBlock(inputs=[self.cond])
        self.output_table = ([], [])  # (true_outs, false_outs)

    def input(self, x):
        if self.status == IfElse.OUT_IF_ELSE_BLOCKS:
            raise ValueError("input must in true/false blocks")
        if id(x) not in self.input_table:
            parent_block = self.parent_block()
            out_true = parent_block.create_var(
                name=unique_name('ifelse_input' + self.helper.name),
                dtype=x.dtype)

            out_false = parent_block.create_var(
                name=unique_name('ifelse_input' + self.helper.name),
                dtype=x.dtype)
            parent_block.append_op(
                type='split_lod_tensor',
                inputs={
                    'X': x,
                    'Mask': self.cond,
                },
                outputs={'OutTrue': out_true,
                         'OutFalse': out_false},
                attrs={'level': 0})
            self.input_table[id(x)] = (out_true, out_false)
        else:
            out_true, out_false = self.input_table[id(x)]

        if self.status == IfElse.IN_IF_ELSE_TRUE_BLOCKS:
            return out_true
        else:
            return out_false

    def parent_block(self):
        current_block = self.helper.main_program.current_block()
        return self.helper.main_program.block(current_block.parent_idx)

    def true_block(self):
        return IfElseBlockGuard(True, self)

    def false_block(self):
        return IfElseBlockGuard(False, self)

    def output(self, *outs):
        if self.status == self.OUT_IF_ELSE_BLOCKS:
            raise ValueError("output can only be invoked in the sub-block")

        out_table = self.output_table[1 if self.status ==
                                      self.IN_IF_ELSE_TRUE_BLOCKS else 0]
        parent_block = self.parent_block()
        for each_out in outs:
            if not isinstance(each_out, Variable):
                raise TypeError("Each output should be a variable")
            # create outside tensor
            outside_out = parent_block.create_var(
                name=unique_name("_".join([self.helper.name, 'output'])),
                dtype=each_out.dtype)
            out_table.append(outside_out)

            # assign local var to outside
            assign(input=each_out, output=outside_out)

    def __call__(self):
        if self.status != self.OUT_IF_ELSE_BLOCKS:
            raise ValueError("IfElse::__call__ must be out of sub-block")
        false_len, true_len = map(len, self.output_table)
        if false_len == 0 and true_len == 0:
            raise ValueError("Must invoke true_block/false_block before "
                             "__call__")
        elif false_len != true_len and false_len != 0 and true_len != 0:
            raise ValueError("The output side must be same")
        elif false_len == 0 or true_len == 0:
            return self.output_table[0 if false_len != 0 else 1]

        # else none of false_len/true_len is zero
        # merge together
        rlist = []
        for false_var, true_var in zip(*self.output_table):
            rlist.append(
                merge_lod_tensor(
                    in_true=true_var,
                    in_false=false_var,
                    mask=self.cond,
                    x=self.cond,
                    level=0))
        return rlist


class DynamicRNN(object):
    BEFORE_RNN = 0
    IN_RNN = 1
    AFTER_RNN = 2

    def __init__(self, name=None):
        self.helper = LayerHelper('dynamic_rnn', name=name)
        self.status = DynamicRNN.BEFORE_RNN
        self.lod_rank_table = None
        self.max_seq_len = None
        self.step_idx = None
        self.zero_idx = fill_constant(shape=[1], value=0, dtype='int64')
        self.mem_dict = dict()
        self.output_array = []
        self.outputs = []
        self.cond = self.helper.create_tmp_variable(dtype='bool')
        self.cond.stop_gradient = False
        self.while_op = While(self.cond)
        self.input_array = []
        self.mem_link = []

    def step_input(self, x):
        self._assert_in_rnn_block_("step_input")
        if not isinstance(x, Variable):
            raise TypeError(
                "step_input() can only take a Variable as its input")
        parent_block = self._parent_block_()
        if self.lod_rank_table is None:
            self.lod_rank_table = parent_block.create_var(
                name=unique_name('lod_rank_table'),
                type=core.VarDesc.VarType.LOD_RANK_TABLE)
            self.lod_rank_table.stop_gradient = True
            parent_block.append_op(
                type='lod_rank_table',
                inputs={"X": x},
                outputs={"Out": self.lod_rank_table})
            self.max_seq_len = parent_block.create_var(
                name=unique_name('dynamic_rnn_max_seq_len'), dtype='int64')
            self.max_seq_len.stop_gradient = False
            parent_block.append_op(
                type='max_sequence_len',
                inputs={'RankTable': self.lod_rank_table},
                outputs={"Out": self.max_seq_len})
            self.cond.stop_gradient = True
            parent_block.append_op(
                type='less_than',
                inputs={'X': self.step_idx,
                        'Y': self.max_seq_len},
                outputs={'Out': self.cond})

        input_array = parent_block.create_var(
            name=unique_name('dynamic_rnn_input_array'),
            type=core.VarDesc.VarType.LOD_TENSOR_ARRAY,
            dtype=x.dtype)
        self.input_array.append((input_array, x.dtype))
        parent_block.append_op(
            type='lod_tensor_to_array',
            inputs={'X': x,
                    'RankTable': self.lod_rank_table},
            outputs={'Out': input_array})
        return array_read(array=input_array, i=self.step_idx)

    @contextlib.contextmanager
    def block(self):
        if self.status != DynamicRNN.BEFORE_RNN:
            raise ValueError("rnn.block() can only be invoke once")
        self.step_idx = fill_constant(shape=[1], dtype='int64', value=0)
        self.step_idx.stop_gradient = False
        self.status = DynamicRNN.IN_RNN
        with self.while_op.block():
            yield
            increment(x=self.step_idx, value=1.0, in_place=True)

            for new_mem, mem_array in self.mem_link:
                array_write(x=new_mem, i=self.step_idx, array=mem_array)

            less_than(x=self.step_idx, y=self.max_seq_len, cond=self.cond)

        self.status = DynamicRNN.AFTER_RNN
        for each_array in self.output_array:
            self.outputs.append(
                array_to_lod_tensor(
                    x=each_array, table=self.lod_rank_table))

    def __call__(self, *args, **kwargs):
        if self.status != DynamicRNN.AFTER_RNN:
            raise ValueError(
                "Dynamic RNN outputs can only be retrieved after rnn block")
        if len(self.outputs) == 1:
            return self.outputs[0]
        else:
            return self.outputs

    def memory(self, init=None, shape=None, value=0.0, dtype='float32'):
        self._assert_in_rnn_block_('memory')
        if init is not None:
            if not isinstance(init, Variable):
                raise TypeError(
                    "The input arg `init` of memory() must be a Variable")
            parent_block = self._parent_block_()
            mem_array = parent_block.create_var(
                name=unique_name('dynamic_rnn_mem_array'),
                type=core.VarDesc.VarType.LOD_TENSOR_ARRAY,
                dtype=init.dtype)
            parent_block.append_op(
                type='write_to_array',
                inputs={'X': init,
                        'I': self.zero_idx},
                outputs={'Out': mem_array})
            retv = array_read(array=mem_array, i=self.step_idx)
            retv = shrink_memory(
                x=retv, i=self.step_idx, table=self.lod_rank_table)
            self.mem_dict[retv.name] = mem_array
            return retv
        else:
            if len(self.input_array) == 0:
                raise ValueError(
                    "step_input should be invoked before memory(shape=..., value=...)"
                )
            parent_block = self._parent_block_()
            init = parent_block.create_var(
                name=unique_name('mem_init'), dtype=dtype)
            arr, dtype = self.input_array[0]
            in0 = parent_block.create_var(name=unique_name('in0'), dtype=dtype)
            parent_block.append_op(
                type='read_from_array',
                inputs={'X': [arr],
                        'I': [self.zero_idx]},
                outputs={'Out': [in0]})
            parent_block.append_op(
                type='fill_constant_batch_size_like',
                inputs={'Input': [in0]},
                outputs={'Out': [init]},
                attrs={
                    'shape': [-1] + shape,
                    'value': float(value),
                    'dtype': init.dtype
                })
            return self.memory(init=init)

    def update_memory(self, ex_mem, new_mem):
        self._assert_in_rnn_block_('update_memory')
        if not isinstance(ex_mem, Variable):
            raise TypeError("The input arg `ex_mem` of update_memory() must "
                            "be a Variable")
        if not isinstance(new_mem, Variable):
            raise TypeError("The input arg `new_mem` of update_memory() must "
                            "be a Variable")

        mem_array = self.mem_dict.get(ex_mem.name, None)
        if mem_array is None:
            raise ValueError("Please invoke memory before update_memory")
        if self.lod_rank_table is None:
            raise ValueError("Please invoke step_input before update_memory")

        self.mem_link.append((new_mem, mem_array))

    def output(self, *outputs):
        self._assert_in_rnn_block_('output')
        parent_block = self._parent_block_()
        for each in outputs:
            outside_array = parent_block.create_var(
                name=unique_name("_".join(
                    [self.helper.name, "output_array", each.name])),
                type=core.VarDesc.VarType.LOD_TENSOR_ARRAY,
                dtype=each.dtype)
            array_write(x=each, i=self.step_idx, array=outside_array)
            self.output_array.append(outside_array)

    def _parent_block_(self):
        prog = self.helper.main_program
        parent_idx = prog.current_block().parent_idx
        assert parent_idx >= 0
        parent_block = prog.block(parent_idx)

        return parent_block

    def _assert_in_rnn_block_(self, method):
        if self.status != DynamicRNN.IN_RNN:
            raise ValueError("{0} can only be invoked inside rnn block.".format(
                method))


@autodoc
def reorder_lod_tensor_by_rank(x, rank_table):
    helper = LayerHelper('reorder_lod_tensor_by_rank', **locals())
    helper.is_instance('x', Variable)
    helper.is_instance('rank_table', Variable)

    out = helper.create_tmp_variable(dtype=x.dtype)
    helper.append_op(
        type='reorder_lod_tensor_by_rank',
        inputs={'X': [x],
                'RankTable': [rank_table]},
        outputs={'Out': [out]})
    return out<|MERGE_RESOLUTION|>--- conflicted
+++ resolved
@@ -6,21 +6,13 @@
 from ..registry import autodoc
 
 __all__ = [
-<<<<<<< HEAD
     'split_lod_tensor', 'merge_lod_tensor', 'BlockGuard',
     'BlockGuardWithCompletion', 'StaticRNNMemoryLink', 'WhileGuard', 'While',
     'lod_rank_table', 'max_sequence_len', 'topk', 'lod_tensor_to_array',
     'array_to_lod_tensor', 'increment', 'array_write', 'create_array',
     'less_than', 'array_read', 'shrink_memory', 'array_length', 'IfElse',
-    'DynamicRNN', 'ConditionalBlock', 'StaticRNN', 'ParallelDo'
-=======
-    'split_lod_tensor', 'merge_lod_tensor', 'BlockGuard', 'StaticRNNGuard',
-    'StaticRNNMemoryLink', 'WhileGuard', 'While', 'lod_rank_table',
-    'max_sequence_len', 'topk', 'lod_tensor_to_array', 'array_to_lod_tensor',
-    'increment', 'array_write', 'create_array', 'less_than', 'array_read',
-    'shrink_memory', 'array_length', 'IfElse', 'DynamicRNN', 'ConditionalBlock',
-    'StaticRNN', 'reorder_lod_tensor_by_rank'
->>>>>>> cbe25b33
+    'DynamicRNN', 'ConditionalBlock', 'StaticRNN', 'reorder_lod_tensor_by_rank',
+    'ParallelDo'
 ]
 
 
