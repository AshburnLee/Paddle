#  Copyright (c) 2018 PaddlePaddle Authors. All Rights Reserve.
#
#Licensed under the Apache License, Version 2.0 (the "License");
#you may not use this file except in compliance with the License.
#You may obtain a copy of the License at
#
#    http://www.apache.org/licenses/LICENSE-2.0
#
#Unless required by applicable law or agreed to in writing, software
#distributed under the License is distributed on an "AS IS" BASIS,
#WITHOUT WARRANTIES OR CONDITIONS OF ANY KIND, either express or implied.
#See the License for the specific language governing permissions and
#limitations under the License.
"""
All layers just related to the neural network.
"""

from ..layer_helper import LayerHelper
from ..initializer import Normal, Constant
from ..framework import Variable
from ..param_attr import ParamAttr
from tensor import concat

__all__ = [
    'fc', 'embedding', 'dynamic_lstm', 'gru_unit', 'linear_chain_crf',
    'crf_decoding', 'cos_sim', 'cross_entropy', 'square_error_cost', 'accuracy',
    'chunk_eval', 'sequence_conv', 'conv2d', 'sequence_pool', 'pool2d',
    'batch_norm', 'beam_search_decode', 'conv2d_transpose', 'sequence_expand',
    'lstm_unit', 'reduce_sum', 'reduce_mean', 'reduce_max', 'reduce_min',
    'sequence_first_step', 'sequence_last_step', 'dropout', 'split',
    'l2_normalize', 'matmul', 'warpctc', 'sequence_reshape'
]


def fc(input,
       size,
       num_flatten_dims=1,
       param_attr=None,
       bias_attr=None,
       act=None,
       name=None):
    """
    **Fully Connected Layer**

    The fully connected layer can take multiple tensors as its inputs. It
    creates a variable (one for each input tensor) called weights for each input
    tensor, which represents a fully connected weight matrix from each input
    unit to each output unit. The fully connected layer multiplies each input
    tensor with its coresponding weight to produce an output Tensor. If
    multiple input tensors are given, the results of multiple multiplications
    will be sumed up. If bias_attr is not None, a biases variable will be
    created and added to the output. Finally, if activation is not None,
    it will be applied to the output as well.

    This process can be formulated as follows:

    .. math::

        Out = Act({\sum_{i=0}^{N-1}W_iX_i + b})

    In the above equation:

    * :math:`N`: Number of the input.
    * :math:`X_i`: The input tensor.
    * :math:`W`: The weights created by this layer.
    * :math:`b`: The bias parameter created by this layer (if needed).
    * :math:`Act`: The activation funtion.
    * :math:`Out`: The output tensor.

    Args:
       input(Variable|list): The input tensor(s) to the fully connected layer.
       size(int): The number of output units in the fully connected layer.
       num_flatten_dims(int): The fc layer can accept an input tensor with more
                              than two dimensions. If this happens, the
                              multidimensional tensor will first be flattened
                              into a 2-dimensional matrix. The parameter
                              `num_flatten_dims` determines how the input tensor
                              is flattened: the first `num_flatten_dims`
                              dimensions will be flatten to form the first
                              dimension of the final matrix (height of the
                              matrix), and the rest `rank(X) - num_flatten_dims`
                              dimensions are flattened to form the second
                              dimension of the final matrix (width of the matrix).
                              For example, suppose `X` is a 6-dimensional tensor
                              with a shape [2, 3, 4, 5, 6], and
                              `num_flatten_dims` = 3. Then, the flattened matrix
                              will have a shape [2 x 3 x 4, 5 x 6] = [24, 30].
                              By default, `num_flatten_dims` is set to 1.
       param_attr(ParamAttr|list): The parameter attribute for learnable
                                   parameters/weights of the fully connected
                                   layer.
       param_initializer(ParamAttr|list): The initializer used for the
                                          weight/parameter. If set None,
                                          XavierInitializer() will be used.
       bias_attr(ParamAttr|list): The parameter attribute for the bias parameter
                                  for this layer. If set None, no bias will be
                                  added to the output units.
       bias_initializer(ParamAttr|list): The initializer used for the bias.
                                        If set None, then ConstantInitializer()
                                        will be used.
       act(str): Activation to be applied to the output of the fully connected
                 layer.
       name(str): Name/alias of the fully connected layer.


    Returns:
        Variable: The output tensor variable.

    Raises:
        ValueError: If rank of the input tensor is less than 2.

    Examples:
        .. code-block:: python

          data = fluid.layers.data(name="data", shape=[32, 32], dtype="float32")
          fc = fluid.layers.fc(input=data, size=1000, act="tanh")
    """

    helper = LayerHelper("fc", **locals())

    dtype = helper.input_dtype()

    mul_results = []
    for input_var, param_attr in helper.iter_inputs_and_params():
        input_shape = input_var.shape
        param_shape = [
            reduce(lambda a, b: a * b, input_shape[num_flatten_dims:], 1)
        ] + [size]
        w = helper.create_parameter(
            attr=param_attr, shape=param_shape, dtype=dtype, is_bias=False)
        tmp = helper.create_tmp_variable(dtype)
        helper.append_op(
            type="mul",
            inputs={
                "X": input_var,
                "Y": w,
            },
            outputs={"Out": tmp},
            attrs={"x_num_col_dims": num_flatten_dims,
                   "y_num_col_dims": 1})
        mul_results.append(tmp)

    # sum
    if len(mul_results) == 1:
        pre_bias = mul_results[0]
    else:
        pre_bias = helper.create_tmp_variable(dtype)
        helper.append_op(
            type="sum", inputs={"X": mul_results}, outputs={"Out": pre_bias})
    # add bias
    pre_activation = helper.append_bias_op(pre_bias)
    # add activation
    return helper.append_activation(pre_activation)


def embedding(input, size, is_sparse=False, param_attr=None, dtype='float32'):
    """
    **Embedding Layer**

    This layer is used to lookup a vector of IDs, provided by *input*, in a lookup table.
    The result of this lookup is the embedding of each ID in the *input*.

    All the input variables are passed in as local variables to the LayerHelper
    constructor.

    Args:
       input(Variable): Input to the function
       size(tuple|list|None): Shape of the look up table parameter
       is_sparse(bool): Boolean flag that specifying whether the input is sparse
       param_attr(ParamAttr): Parameters for this layer
       dtype(np.dtype|core.DataType|str): The type of data : float32, float_16, int etc

    Returns:
        Variable: The tensor variable storing the embeddings of the \
                  supplied inputs.

    Examples:
        .. code-block:: python

          dict_size = len(dataset.ids)
          data = fluid.layers.data(name='ids', shape=[32, 32], dtype='float32')
          fc = fluid.layers.embedding(input=data, size=[dict_size, 16])
    """

    helper = LayerHelper('embedding', **locals())
    w = helper.create_parameter(
        attr=helper.param_attr, shape=size, dtype=dtype, is_bias=False)
    tmp = helper.create_tmp_variable(dtype)
    helper.append_op(
        type='lookup_table',
        inputs={'Ids': input,
                'W': w},
        outputs={'Out': tmp},
        attrs={'is_sparse': is_sparse})
    return tmp


# TODO(qijun): expose H0 and C0
def dynamic_lstm(input,
                 size,
                 param_attr=None,
                 bias_attr=None,
                 use_peepholes=True,
                 is_reverse=False,
                 gate_activation='sigmoid',
                 cell_activation='tanh',
                 candidate_activation='tanh',
                 dtype='float32'):
    """
    **Dynamic LSTM Layer**

    The defalut implementation is diagonal/peephole connection
    (https://arxiv.org/pdf/1402.1128.pdf), the formula is as follows:

    .. math::

        i_t & = \sigma(W_{ix}x_{t} + W_{ih}h_{t-1} + W_{ic}c_{t-1} + b_i)

        f_t & = \sigma(W_{fx}x_{t} + W_{fh}h_{t-1} + W_{fc}c_{t-1} + b_f)

        \\tilde{c_t} & = act_g(W_{cx}x_t + W_{ch}h_{t-1} + b_c)

        o_t & = \sigma(W_{ox}x_{t} + W_{oh}h_{t-1} + W_{oc}c_t + b_o)

        c_t & = f_t \odot c_{t-1} + i_t \odot \\tilde{c_t}

        h_t & = o_t \odot act_h(c_t)

    where the :math:`W` terms denote weight matrices (e.g. :math:`W_{xi}` is
    the matrix of weights from the input gate to the input), :math:`W_{ic}, \
    W_{fc}, W_{oc}` are diagonal weight matrices for peephole connections. In
    our implementation, we use vectors to reprenset these diagonal weight
    matrices. The :math:`b` terms denote bias vectors (:math:`b_i` is the input
    gate bias vector), :math:`\sigma` is the non-line activations, such as
    logistic sigmoid function, and :math:`i, f, o` and :math:`c` are the input
    gate, forget gate, output gate, and cell activation vectors, respectively,
    all of which have the same size as the cell output activation vector :math:`h`.

    The :math:`\odot` is the element-wise product of the vectors. :math:`act_g`
    and :math:`act_h` are the cell input and cell output activation functions
    and `tanh` is usually used for them. :math:`\\tilde{c_t}` is also called
    candidate hidden state, which is computed based on the current input and
    the previous hidden state.

    Set `use_peepholes` to `False` to disable peephole connection. The formula
    is omitted here, please refer to the paper
    http://www.bioinf.jku.at/publications/older/2604.pdf for details.

    Note that these :math:`W_{xi}x_{t}, W_{xf}x_{t}, W_{xc}x_{t}, W_{xo}x_{t}`
    operations on the input :math:`x_{t}` are NOT included in this operator.
    Users can choose to use fully-connect layer before LSTM layer.

    Args:
        input(Variable): The input of dynamic_lstm layer, which supports
                         variable-time length input sequence. The underlying
                         tensor in this Variable is a matrix with shape
                         (T X 4D), where T is the total time steps in this
                         mini-batch, D is the hidden size.
        size(int): 4 * hidden size.
        param_attr(ParamAttr): The parameter attribute for the learnable
                               hidden-hidden weights.

                               - The shape is (D x 4D), where D is the hidden
                                 size.
                               - Weights = {:math:`W_{ch}, W_{ih}, \
                                                W_{fh}, W_{oh}`}
        bias_attr(ParamAttr): The bias attribute for the learnable bias
                              weights, which contains two parts, input-hidden
                              bias weights and peephole connections weights if
                              setting `use_peepholes` to `True`.

                              1. `use_peepholes = False`
                                - The shape is (1 x 4D).
                                - Biases = {:math:`b_c, b_i, b_f, b_o`}.
                              2. `use_peepholes = True`
                                - The shape is (1 x 7D).
                                - Biases = { :math:`b_c, b_i, b_f, b_o, W_{ic}, \
                                                 W_{fc}, W_{oc}`}.
        use_peepholes(bool): Whether to enable diagonal/peephole connections,
                             default `True`.
        is_reverse(bool): Whether to compute reversed LSTM, default `False`.
        gate_activation(str): The activation for input gate, forget gate and
                              output gate. Choices = ["sigmoid", "tanh", "relu",
                              "identity"], default "sigmoid".
        cell_activation(str): The activation for cell output. Choices = ["sigmoid",
                              "tanh", "relu", "identity"], default "tanh".
        candidate_activation(str): The activation for candidate hidden state.
                              Choices = ["sigmoid", "tanh", "relu", "identity"],
                              default "tanh".
        dtype(str): Data type. Choices = ["float32", "float64"], default "float32".

    Returns:
        tuple: The hidden state, and cell state of LSTM. The shape of both \
        is (T x D), and lod is the same with the `input`.

    Examples:
        .. code-block:: python

            hidden_dim = 512
            forward_proj = fluid.layers.fc(input=input_seq, size=hidden_dim * 4,
                                           act=None, bias_attr=None)
            forward, _ = fluid.layers.dynamic_lstm(
                input=forward_proj, size=hidden_dim * 4, use_peepholes=False)
    """
    helper = LayerHelper('lstm', **locals())
    size = size / 4
    weight = helper.create_parameter(
        attr=helper.param_attr, shape=[size, 4 * size], dtype=dtype)
    bias_size = [1, 7 * size]
    if not use_peepholes:
        bias_size[1] = 4 * size
    bias = helper.create_parameter(
        attr=helper.bias_attr, shape=bias_size, dtype=dtype, is_bias=True)

    hidden = helper.create_tmp_variable(dtype)
    cell = helper.create_tmp_variable(dtype)
    batch_gate = helper.create_tmp_variable(dtype)
    batch_cell_pre_act = helper.create_tmp_variable(dtype)

    helper.append_op(
        type='lstm',
        inputs={'Input': input,
                'Weight': weight,
                'Bias': bias},
        outputs={
            'Hidden': hidden,
            'Cell': cell,
            'BatchGate': batch_gate,
            'BatchCellPreAct': batch_cell_pre_act
        },
        attrs={
            'use_peepholes': use_peepholes,
            'is_reverse': is_reverse,
            'gate_activation': gate_activation,
            'cell_activation': cell_activation,
            'candidate_activation': candidate_activation
        })
    return hidden, cell


def gru_unit(input,
             hidden,
             size,
             weight=None,
             bias=None,
             activation='tanh',
             gate_activation='sigmoid'):
    """
    GRU unit layer. The equation of a gru step is:

        .. math::
            u_t & = actGate(xu_{t} + W_u h_{t-1} + b_u)

            r_t & = actGate(xr_{t} + W_r h_{t-1} + b_r)

            m_t & = actNode(xm_t + W_c dot(r_t, h_{t-1}) + b_m)

            h_t & = dot((1-u_t), m_t) + dot(u_t, h_{t-1})

    The inputs of gru unit includes :math:`z_t`, :math:`h_{t-1}`. In terms
    of the equation above, the :math:`z_t` is split into 3 parts -
    :math:`xu_t`, :math:`xr_t` and :math:`xm_t`. This means that in order to
    implement a full GRU unit operator for an input, a fully
    connected layer has to be applied, such that :math:`z_t = W_{fc}x_t`.

    The terms :math:`u_t` and :math:`r_t` represent the update and reset gates
    of the GRU cell. Unlike LSTM, GRU has one lesser gate. However, there is
    an intermediate candidate hidden output, which is denoted by :math:`m_t`.
    This layer has three outputs :math:`h_t`, :math:`dot(r_t, h_{t-1})`
    and concatenation of :math:`u_t`, :math:`r_t` and :math:`m_t`.

    Args:
        input (Variable): The fc transformed input value of current step.
        hidden (Variable): The hidden value of lstm unit from previous step.
        size (integer): The input dimension value.
        weight (ParamAttr): The weight parameters for gru unit. Default: None
        bias (ParamAttr): The bias parameters for gru unit. Default: None
        activation (string): The activation type for cell (actNode). Default: 'tanh'
        gate_activation (string): The activation type for gates (actGate). Default: 'sigmoid'

    Returns:
        tuple: The hidden value, reset-hidden value and gate values.

    Examples:

        .. code-block:: python

             # assuming we have x_t_data and prev_hidden of size=10
             x_t = fluid.layers.fc(input=x_t_data, size=30)
             hidden_val, r_h_val, gate_val = fluid.layers.gru_unit(input=x_t,
                                                    hidden = prev_hidden)

    """
    activation_dict = dict(
        identity=0,
        sigmoid=1,
        tanh=2,
        relu=3, )
    activation = activation_dict[activation]
    gate_activation = activation_dict[gate_activation]

    helper = LayerHelper('gru_unit', **locals())
    dtype = helper.input_dtype()
    size = size / 3

    # create weight
    if weight is None:
        weight = helper.create_parameter(
            attr=helper.param_attr, shape=[size, 3 * size], dtype=dtype)

    # create bias

    if bias is None:
        bias_size = [1, 3 * size]
        bias = helper.create_parameter(
            attr=helper.bias_attr, shape=bias_size, dtype=dtype, is_bias=True)

    gate = helper.create_tmp_variable(dtype)
    reset_hidden_pre = helper.create_tmp_variable(dtype)
    updated_hidden = helper.create_tmp_variable(dtype)

    helper.append_op(
        type='gru_unit',
        inputs={'Input': input,
                'HiddenPrev': hidden,
                'Weight': weight},
        outputs={
            'Gate': gate,
            'ResetHiddenPrev': reset_hidden_pre,
            'Hidden': updated_hidden,
        },
        attrs={
            'activation': 0,
            'gate_activation': 1,
        })

    return updated_hidden, reset_hidden_pre, gate


def linear_chain_crf(input, label, param_attr=None):
    helper = LayerHelper('linear_chain_crf', **locals())
    size = input.shape[1]
    transition = helper.create_parameter(
        attr=helper.param_attr,
        shape=[size + 2, size],
        dtype=helper.input_dtype())
    alpha = helper.create_tmp_variable(dtype=helper.input_dtype())
    emission_exps = helper.create_tmp_variable(dtype=helper.input_dtype())
    transition_exps = helper.create_tmp_variable(dtype=helper.input_dtype())
    log_likelihood = helper.create_tmp_variable(dtype=helper.input_dtype())
    helper.append_op(
        type='linear_chain_crf',
        inputs={"Emission": [input],
                "Transition": transition,
                "Label": label},
        outputs={
            "Alpha": [alpha],
            "EmissionExps": [emission_exps],
            "TransitionExps": transition_exps,
            "LogLikelihood": log_likelihood
        })

    return log_likelihood


def crf_decoding(input, param_attr, label=None):
    helper = LayerHelper('crf_decoding', **locals())
    transition = helper.get_parameter(param_attr.name)
    viterbi_path = helper.create_tmp_variable(dtype=helper.input_dtype())
    helper.append_op(
        type='crf_decoding',
        inputs={"Emission": [input],
                "Transition": transition,
                "Label": label},
        outputs={"ViterbiPath": [viterbi_path]})

    return viterbi_path


def cos_sim(X, Y, **kwargs):
    """
    This function performs the cosine similarity between two tensors
    X and Y and returns that as the output.
    """
    helper = LayerHelper('cos_sim', **kwargs)
    out = helper.create_tmp_variable(dtype=X.dtype)
    xnorm = helper.create_tmp_variable(dtype=X.dtype)
    ynorm = helper.create_tmp_variable(dtype=X.dtype)
    helper.append_op(
        type='cos_sim',
        inputs={'X': [X],
                'Y': [Y]},
        outputs={'Out': [out],
                 'XNorm': [xnorm],
                 'YNorm': [ynorm]})
    return out


def dropout(x, dropout_prob, is_test=False, seed=0, **kwargs):
    helper = LayerHelper('dropout', **kwargs)
    out = helper.create_tmp_variable(dtype=x.dtype)
    mask = helper.create_tmp_variable(dtype=x.dtype, stop_gradient=True)
    helper.append_op(
        type='dropout',
        inputs={'X': [x]},
        outputs={'Out': [out],
                 'Mask': [mask]},
        attrs={'dropout_prob': dropout_prob,
               'is_test': is_test,
               'seed': seed})
    return out


def cross_entropy(input, label, **kwargs):
    """
    **Cross Entropy Layer**

    This layer computes the cross entropy between `input` and `label`. It supports
    both standard cross-entropy and soft-label cross-entropy loss computation.

    1) One-hot cross-entropy:
	`soft_label = False`, `Label[i, 0]` indicates the class index for sample i:

        .. math::

            Y[i] = -\log(X[i, Label[i]])

    2) Soft-label cross-entropy:
	`soft_label = True`, `Label[i, j]` indicates the soft label of class j
	for sample i:

        .. math::

            Y[i] = \sum_j{-Label[i, j] * log(X[i, j])}

       Please make sure that in this case the summation of each row of `label`
       equals one.

    3) One-hot cross-entropy with vecterized `label`:
	 As a special case of 2), when each row of 'label' has only one
	 non-zero element which is equal to 1, soft-label cross-entropy degenerates
         to a one-hot cross-entropy with one-hot label representation.

    Args:
        input (Variable|list):  a 2-D tensor with shape [N x D], where N is the
            batch size and D is the number of classes. This input is a probability
            computed by the previous operator, which is almost always the result
            of a softmax operator.
        label (Variable|list): the ground truth which is a 2-D tensor. When
              `soft_label` is set to `False`, `label` is a tensor<int64> with shape
              [N x 1]. When `soft_label` is set to `True`, `label` is a
              tensor<float/double> with shape [N x D].
        soft_label (bool, via `**kwargs`): a flag indicating whether to interpretate
              the given labels as soft labels, default `False`.

    Returns:
         A 2-D tensor with shape [N x 1], the cross entropy loss.

    Raises:
        `ValueError`: 1) the 1st dimension of `input` and `label` are not equal; 2) when \
              `soft_label == True`, and the 2nd dimension of `input` and `label` are not \
               equal; 3) when `soft_label == False`, and the 2nd dimension of `label` is not 1.

    Examples:
        .. code-block:: python

          predict = fluid.layers.fc(input=net, size=classdim, act='softmax')
          cost = fluid.layers.cross_entropy(input=predict, label=label)
    """
    helper = LayerHelper('cross_entropy', **kwargs)
    out = helper.create_tmp_variable(dtype=input.dtype)
    helper.append_op(
        type='cross_entropy',
        inputs={'X': [input],
                'Label': [label]},
        outputs={'Y': [out]},
        attrs=kwargs)
    return out


def square_error_cost(input, label, **kwargs):
    """
    **Square error cost layer**

    This layer accepts input predictions and target label and returns the squared error cost.
    For predictions, :math:`X`, and target labels, :math:`Y`, the equation is:

    .. math::

        Out = (X - Y)^2

    In the above equation:

        * :math:`X`: Input predictions, a tensor.
        * :math:`Y`: Input labels, a tensor.
        * :math:`Out`: Output value, same shape with :math:`X`.

    Args:
       input(Variable): Input tensor, has predictions.
       label(Variable): Label tensor, has target labels.

    Returns:
        Variable: The tensor variable storing the element-wise squared error difference \
                  of input and label.

    Examples:
        .. code-block:: python

          y = layers.data(name='y', shape=[1], dtype='float32')
          y_predict = layers.data(name='y_predict', shape=[1], dtype='float32')
          cost = layers.square_error_cost(input=y_predict, label=y)

    """
    helper = LayerHelper('square_error_cost', **kwargs)
    minus_out = helper.create_tmp_variable(dtype=input.dtype)
    helper.append_op(
        type='elementwise_sub',
        inputs={'X': [input],
                'Y': [label]},
        outputs={'Out': [minus_out]})

    square_out = helper.create_tmp_variable(dtype=input.dtype)
    helper.append_op(
        type='square', inputs={'X': [minus_out]},
        outputs={'Out': [square_out]})
    return square_out


def accuracy(input, label, k=1, correct=None, total=None, **kwargs):
    """
    This function computes the accuracy using the input and label.
    The output is the top_k inputs and their indices.
    """
    helper = LayerHelper("accuracy", **kwargs)
    topk_out = helper.create_tmp_variable(dtype=input.dtype)
    topk_indices = helper.create_tmp_variable(dtype="int64")
    helper.append_op(
        type="top_k",
        inputs={"X": [input]},
        outputs={"Out": [topk_out],
                 "Indices": [topk_indices]},
        attrs={"k": k})
    acc_out = helper.create_tmp_variable(dtype="float32")
    if correct is None:
        correct = helper.create_tmp_variable(dtype="int64")
    if total is None:
        total = helper.create_tmp_variable(dtype="int64")
    helper.append_op(
        type="accuracy",
        inputs={
            "Out": [topk_out],
            "Indices": [topk_indices],
            "Label": [label]
        },
        outputs={
            "Accuracy": [acc_out],
            "Correct": [correct],
            "Total": [total],
        })
    return acc_out


def chunk_eval(input,
               label,
               chunk_scheme,
               num_chunk_types,
               excluded_chunk_types=None,
               **kwargs):
    """
    This function computes and outputs the precision, recall and
    F1-score of chunk detection.
    """
    helper = LayerHelper("chunk_eval", **kwargs)

    # prepare output
    precision = helper.create_tmp_variable(dtype="float32")
    recall = helper.create_tmp_variable(dtype="float32")
    f1_score = helper.create_tmp_variable(dtype="float32")
    num_infer_chunks = helper.create_tmp_variable(dtype="int64")
    num_label_chunks = helper.create_tmp_variable(dtype="int64")
    num_correct_chunks = helper.create_tmp_variable(dtype="int64")

    helper.append_op(
        type="chunk_eval",
        inputs={"Inference": [input],
                "Label": [label]},
        outputs={
            "Precision": [precision],
            "Recall": [recall],
            "F1-Score": [f1_score],
            "NumInferChunks": [num_infer_chunks],
            "NumLabelChunks": [num_label_chunks],
            "NumCorrectChunks": [num_correct_chunks]
        },
        attrs={
            "num_chunk_types": num_chunk_types,
            "chunk_scheme": chunk_scheme,
            "excluded_chunk_types": excluded_chunk_types or []
        })
    return precision, recall, f1_score, num_infer_chunks, num_label_chunks, num_correct_chunks


def sequence_conv(input,
                  num_filters,
                  filter_size=3,
                  filter_stride=1,
                  padding=None,
                  bias_attr=None,
                  param_attr=None,
                  act=None):
    """
    This function creates the op for sequence_conv, using the inputs and
    other convolutional configurations for the filters and stride as given
    in the input parameters to the function.
    """

    # FIXME(dzh) : want to unify the argument of python layer
    # function. So we ignore some unecessary attributes.
    # such as, padding_trainable, context_start.

    helper = LayerHelper('sequence_conv', **locals())
    dtype = helper.input_dtype()
    filter_shape = [filter_size * input.shape[1], num_filters]
    filter_param = helper.create_parameter(
        attr=helper.param_attr, shape=filter_shape, dtype=dtype)
    pre_bias = helper.create_tmp_variable(dtype)

    helper.append_op(
        type='sequence_conv',
        inputs={
            'X': [input],
            'Filter': [filter_param],
        },
        outputs={"Out": pre_bias},
        attrs={
            'contextStride': filter_stride,
            'contextStart': -int(filter_size / 2),
            'contextLength': filter_size
        })
    pre_act = helper.append_bias_op(pre_bias)
    return helper.append_activation(pre_act)


def conv2d(input,
           num_filters,
           filter_size,
           stride=None,
           padding=None,
           groups=None,
           param_attr=None,
           bias_attr=None,
           use_cudnn=True,
           act=None):
    """
    **Convlution2D Layer**

    The convolution2D layer calculates the output based on the input, filter
    and strides, paddings, dilations, groups parameters. Input(Input) and Output(Output)
    are in NCHW format. Where N is batch size, C is the number of channels, H is the height
    of the feature, and W is the width of the feature.
    The details of convolution layer, please refer UFLDL's `convolution,
    <http://ufldl.stanford.edu/tutorial/supervised/FeatureExtractionUsingConvolution/>`_ .
    If bias attribution and activation type are provided, bias is added to the output of the convolution,
    and the corresponding activation function is applied to the final result.
    For each input :math:`X`, the equation is:


    .. math::

        Out = \sigma (W \\ast X + b)

    In the above equation:

        * :math:`X`: Input value, a tensor with NCHW format.
        * :math:`W`: Filter value, a tensor with MCHW format.
        * :math:`\\ast`: Convolution operation.
        * :math:`b`: Bias value, a 2-D tensor with shape [M, 1].
        * :math:`\\sigma`: Activation function.
        * :math:`Out`: Output value, the shape of :math:`Out` and :math:`X` may be different.

    Example:

        Input:
            Input shape: $(N, C_{in}, H_{in}, W_{in})$

            Filter shape: $(C_{out}, C_{in}, H_f, W_f)$

        Output:
            Output shape: $(N, C_{out}, H_{out}, W_{out})$
        Where
    .. math::

        H_{out}&= \\frac{(H_{in} + 2 * paddings[0] - (dilations[0] * (H_f - 1) + 1))}{strides[0]} + 1 \\\\
        W_{out}&= \\frac{(W_{in} + 2 * paddings[1] - (dilations[1] * (W_f - 1) + 1))}{strides[1]} + 1

    Args:
        input(Variable): The input image with [N, C, H, W] format.
        num_filters(int): The number of filter. It is as same as the output
            image channel.
        filter_size(int|tuple|None): The filter size. If filter_size is a tuple,
            it must contain two integers, (filter_size_H, filter_size_W).
            Otherwise, the filter will be a square.
        stride(int|tuple): The stride size. If stride is a tuple, it must
            contain two integers, (stride_H, stride_W). Otherwise, the
            stride_H = stride_W = stride. Default: stride = 1.
        padding(int|tuple): The padding size. If padding is a tuple, it must
            contain two integers, (padding_H, padding_W). Otherwise, the
            padding_H = padding_W = padding. Default: padding = 0.
        groups(int): The groups number of the Conv2d Layer. According to grouped
            convolution in Alex Krizhevsky's Deep CNN paper: when group=2,
            the first half of the filters is only connected to the first half
            of the input channels, while the second half of the filters is only
            connected to the second half of the input channels. Default: groups=1
        param_attr(ParamAttr): The parameters to the Conv2d Layer. Default: None
        bias_attr(ParamAttr): Bias parameter for the Conv2d layer. Default: None
        use_cudnn(bool): Use cudnn kernel or not, it is valid only when the cudnn
            library is installed. Default: True
        act(str): Activation type. Default: None

    Returns:
        Variable: The tensor variable storing the convolution and \
                  non-linearity activation result.

    Raises:
        ValueError: If the shapes of input, filter_size, stride, padding and groups mismatch.

    Examples:
        .. code-block:: python

          data = fluid.layers.data(name='data', shape=[3, 32, 32], dtype='float32')
          conv2d = fluid.layers.conv2d(input=data, num_filters=2, filter_size=3, act="relu")
    """

    if stride is None:
        stride = [1, 1]
    helper = LayerHelper('conv2d', **locals())
    dtype = helper.input_dtype()

    num_channels = input.shape[1]
    if groups is None:
        num_filter_channels = num_channels
    else:
        if num_channels % groups != 0:
            raise ValueError("num_channels must be divisible by groups.")
        num_filter_channels = num_channels / groups

    if isinstance(filter_size, int):
        filter_size = [filter_size, filter_size]
    if isinstance(stride, int):
        stride = [stride, stride]
    if isinstance(padding, int):
        padding = [padding, padding]
    if not isinstance(use_cudnn, bool):
        raise ValueError("use_cudnn should be True or False")

    input_shape = input.shape
    filter_shape = [num_filters, num_filter_channels] + filter_size

    def _get_default_param_initializer():
        std = (2.0 / (filter_size[0]**2 * num_channels))**0.5
        return Normal(0.0, std, 0)

    filter_param = helper.create_parameter(
        attr=helper.param_attr,
        shape=filter_shape,
        dtype=dtype,
        default_initializer=_get_default_param_initializer())

    pre_bias = helper.create_tmp_variable(dtype)

    helper.append_op(
        type='conv2d',
        inputs={
            'Input': input,
            'Filter': filter_param,
        },
        outputs={"Output": pre_bias},
        attrs={
            'strides': stride,
            'paddings': padding,
            'groups': groups,
            'use_cudnn': use_cudnn
        })

    pre_act = helper.append_bias_op(pre_bias, dim_start=1, dim_end=2)

    return helper.append_activation(pre_act)


def sequence_pool(input, pool_type, **kwargs):
    """
    This function add the operator for sequence pooling.
    It pools features of all time-steps of each instance, and is applied
    on top of the input using pool_type mentioned in the parameters.

    It supports four pool_type:

    - average: :math:`Out[i] = \\frac{\sum_i X_i}{N}`
    - sum:     :math:`Out[i] = \sum_jX_{ij}`
    - sqrt:    :math:`Out[i] = \\frac{\sum_jX_{ij}}{\sqrt{len(X_i)}}`
    - max:     :math:`Out[i] = max(X_i)`

    .. code-block:: text

       x is a 1-level LoDTensor:
         x.lod = [[0, 2, 5, 7]]
         x.data = [1, 3, 2, 4, 6, 5, 1]
         x.dims = [7, 1]

       then output is a Tensor:
         out.dim = [3, 1]
         with condition len(x.lod[-1]) - 1 == out.dims[0]

       for different pool_type:
         average: out.data = [2, 4, 3], where 2=(1+3)/2, 4=(2+4+6)/3, 3=(5+1)/2
         sum    : out.data = [4, 12, 6], where 4=1+3, 12=2+4+6, 6=5+1
         sqrt   : out.data = [2.82, 6.93, 4.24], where 2.82=(1+3)/sqrt(2),
                    6.93=(2+4+6)/sqrt(3), 4.24=(5+1)/sqrt(2)
         max    : out.data = [3, 6, 5], where 3=max(1,3), 6=max(2,4,6), 5=max(5,1)

    Args:
        input(variable): The input variable which is a LoDTensor.
        pool_type (string): The pooling type of sequence_pool.
            It supports average, sum, sqrt and max.

    Returns:
        The sequence pooling variable which is a Tensor.

    Examples:

        .. code-block:: python

             x = fluid.layers.data(name='x', shape=[7, 1],
                              dtype='float32', lod_level=1)
             avg_x = fluid.layers.sequence_pool(input=x, pool_type='average')
             sum_x = fluid.layers.sequence_pool(input=x, pool_type='sum')
             sqrt_x = fluid.layers.sequence_pool(input=x, pool_type='sqrt')
             max_x = fluid.layers.sequence_pool(input=x, pool_type='max')
    """
    helper = LayerHelper('sequence_pool', input=input, **kwargs)
    dtype = helper.input_dtype()
    pool_out = helper.create_tmp_variable(dtype)
    max_index = helper.create_tmp_variable(dtype)

    helper.append_op(
        type="sequence_pool",
        inputs={"X": input},
        outputs={"Out": pool_out,
                 "MaxIndex": max_index},
        attrs={"pooltype": pool_type.upper()})

    # when pool_type is max, variable max_index is initialized,
    # so we stop the gradient explicitly here
    if pool_type == 'max':
        max_index.stop_gradient = True

    return pool_out


def sequence_first_step(input, **kwargs):
    """
    This funciton get the first step of sequence.

    .. code-block:: text

       x is a 1-level LoDTensor:
         x.lod = [[0, 2, 5, 7]]
         x.data = [1, 3, 2, 4, 6, 5, 1]
         x.dims = [7, 1]

       then output is a Tensor:
         out.dim = [3, 1]
         with condition len(x.lod[-1]) - 1 == out.dims[0]
         out.data = [1, 2, 5], where 1=first(1,3), 2=first(2,4,6), 5=first(5,1)

    Args:
        input(variable): The input variable which is a LoDTensor.

    Returns:
        The sequence's first step variable which is a Tensor.

    Examples:

        .. code-block:: python

             x = fluid.layers.data(name='x', shape=[7, 1],
                              dtype='float32', lod_level=1)
             x_first_step = fluid.layers.sequence_first_step(input=x)
    """
    return sequence_pool(input=input, pool_type="first")


def sequence_last_step(input, **kwargs):
    """
    This funciton get the last step of sequence.

    .. code-block:: text

       x is a 1-level LoDTensor:
         x.lod = [[0, 2, 5, 7]]
         x.data = [1, 3, 2, 4, 6, 5, 1]
         x.dims = [7, 1]

       then output is a Tensor:
         out.dim = [3, 1]
         with condition len(x.lod[-1]) - 1 == out.dims[0]
         out.data = [3, 6, 1], where 3=last(1,3), 6=last(2,4,6), 1=last(5,1)

    Args:
        input(variable): The input variable which is a LoDTensor.

    Returns:
        The sequence's last step variable which is a Tensor.

    Examples:

        .. code-block:: python

             x = fluid.layers.data(name='x', shape=[7, 1],
                              dtype='float32', lod_level=1)
             x_last_step = fluid.layers.sequence_last_step(input=x)
    """
    return sequence_pool(input=input, pool_type="last")


def pool2d(input,
           pool_size,
           pool_type,
           pool_stride=None,
           pool_padding=None,
           global_pooling=False,
           use_cudnn=True,
           name=None):
    """
    This function adds the operator for pooling in 2 dimensions, using the
    pooling configurations mentioned in input parameters.
    """
    if pool_padding is None:
        pool_padding = [0, 0]
    if pool_stride is None:
        pool_stride = [1, 1]
    if pool_type not in ["max", "avg"]:
        raise ValueError(
            "Unknown pool_type: '%s'. It can only be 'max' or 'avg'.",
            str(pool_type))
    if isinstance(pool_size, int):
        pool_size = [pool_size, pool_size]
    if isinstance(pool_stride, int):
        pool_stride = [pool_stride, pool_stride]
    if isinstance(pool_padding, int):
        pool_padding = [pool_padding, pool_padding]
    if not isinstance(use_cudnn, bool):
        raise ValueError("use_cudnn should be True or False")

    helper = LayerHelper('pool2d', **locals())
    dtype = helper.input_dtype()
    pool_out = helper.create_tmp_variable(dtype)

    helper.append_op(
        type="pool2d",
        inputs={"X": input},
        outputs={"Out": pool_out},
        attrs={
            "pooling_type": pool_type,
            "ksize": pool_size,
            "global_pooling": global_pooling,
            "strides": pool_stride,
            "paddings": pool_padding,
            "use_cudnn": use_cudnn
        })

    return pool_out


def batch_norm(input,
               act=None,
               is_test=False,
               momentum=0.9,
               epsilon=1e-05,
               param_attr=None,
               bias_attr=None,
               data_layout='NCHW',
               name=None):
    """
    This function helps create an operator to implement
    the BatchNorm layer using the configurations from the input parameters.
    """
    helper = LayerHelper('batch_norm', **locals())
    dtype = helper.input_dtype()

    input_shape = input.shape
    if data_layout == 'NCHW':
        channel_num = input_shape[1]
    else:
        if data_layout == 'NHWC':
            channel_num = input_shape[-1]
        else:
            raise ValueError("unsupported data layout:" + data_layout)

    param_shape = [channel_num]

    # create parameter
    scale = helper.create_parameter(
        attr=helper.param_attr,
        shape=param_shape,
        dtype=dtype,
        default_initializer=Constant(1.0))

    bias = helper.create_parameter(
        attr=helper.bias_attr, shape=param_shape, dtype=dtype, is_bias=True)

    mean = helper.create_global_variable(
        dtype=input.dtype,
        shape=param_shape,
        persistable=True,
        stop_gradient=True)
    helper.set_variable_initializer(var=mean, initializer=Constant(0.0))

    variance = helper.create_global_variable(
        dtype=input.dtype,
        shape=param_shape,
        persistable=True,
        stop_gradient=True)
    helper.set_variable_initializer(var=variance, initializer=Constant(1.0))

    # create output
    # mean and mean_out share the same memory
    mean_out = mean
    # variance and variance out share the same memory
    variance_out = variance
    saved_mean = helper.create_tmp_variable(dtype=dtype, stop_gradient=True)
    saved_variance = helper.create_tmp_variable(dtype=dtype, stop_gradient=True)

    batch_norm_out = helper.create_tmp_variable(dtype)

    helper.append_op(
        type="batch_norm",
        inputs={
            "X": input,
            "Scale": scale,
            "Bias": bias,
            "Mean": mean,
            "Variance": variance
        },
        outputs={
            "Y": batch_norm_out,
            "MeanOut": mean_out,
            "VarianceOut": variance_out,
            "SavedMean": saved_mean,
            "SavedVariance": saved_variance
        },
        attrs={"momentum": momentum,
               "epsilon": epsilon,
               "is_test": is_test})

    return helper.append_activation(batch_norm_out)


def beam_search_decode(ids, scores, name=None):
    helper = LayerHelper('beam_search_decode', **locals())
    sentence_ids = helper.create_tmp_variable(dtype=ids.dtype)
    sentence_scores = helper.create_tmp_variable(dtype=ids.dtype)

    helper.append_op(
        type="beam_search_decode",
        inputs={"Ids": ids,
                "Scores": scores},
        outputs={
            "SentenceIds": sentence_ids,
            "SentenceScores": sentence_scores
        })

    return sentence_ids, sentence_scores


def conv2d_transpose(input,
                     num_filters,
                     output_size=None,
                     filter_size=None,
                     padding=None,
                     stride=None,
                     dilation=None,
                     param_attr=None,
                     use_cudnn=True,
                     name=None):
    """
    The transpose of conv2d layer.

    This layer is also known as deconvolution layer.

    Args:
        input(Variable): The input image with [N, C, H, W] format.
        num_filters(int): The number of filter. It is as same as the output
            image channel.
        output_size(int|tuple|None): The output image size. If output size is a
            tuple, it must contain two integers, (image_H, image_W). This
            parameter only works when filter_size is None.
        filter_size(int|tuple|None): The filter size. If filter_size is a tuple,
            it must contain two integers, (filter_size_H, filter_size_W).
            Otherwise, the filter will be a square.  None if use output size to
            calculate filter_size
        padding(int|tuple): The padding size. If padding is a tuple, it must
            contain two integers, (padding_H, padding_W). Otherwise, the
            padding_H = padding_W = padding.
        stride(int|tuple): The stride size. If stride is a tuple, it must
            contain two integers, (stride_H, stride_W). Otherwise, the
            stride_H = stride_W = stride.
        dilation(int|tuple): The dilation size. If dilation is a tuple, it must
            contain two integers, (dilation_H, dilation_W). Otherwise, the
            dilation_H = dilation_W = dilation.
        param_attr: Parameter Attribute.
        use_cudnn(bool): Use cudnn kernel or not, it is valid only when the cudnn
            library is installed. Default: True
        name(str|None): A name for this layer(optional). If set None, the layer
                       will be named automatically.

    Returns:
        Variable: Output image.
    """
    helper = LayerHelper("conv2d_transpose", **locals())
    if not isinstance(input, Variable):
        raise TypeError("Input of conv2d_transpose must be Variable")
    input_channel = input.shape[1]

    op_attr = dict()

    if isinstance(padding, int):
        op_attr['paddings'] = [padding, padding]
    elif padding is not None:
        op_attr['paddings'] = padding

    if isinstance(stride, int):
        op_attr['strides'] = [stride, stride]
    elif stride is not None:
        op_attr['strides'] = stride

    if isinstance(dilation, int):
        op_attr['dilations'] = [dilation, dilation]
    elif dilation is not None:
        op_attr['dilations'] = dilation

    if not isinstance(use_cudnn, bool):
        raise ValueError("use_cudnn should be True or False")
    op_attr['use_cudnn'] = use_cudnn

    if filter_size is None:
        if output_size is None:
            raise ValueError("output_size must be set when filter_size is None")
        if isinstance(output_size, int):
            output_size = [output_size, output_size]

        padding = op_attr.get('paddings', [0, 0])
        stride = op_attr.get('strides', [1, 1])
        dilation = op_attr.get('dilations', [1, 1])

        h_in = input.shape[2]
        w_in = input.shape[3]

        filter_size_h = (output_size[0] - (h_in - 1) * stride[0] + 2 *
                         padding[0] - 1) / dilation[0] + 1
        filter_size_w = (output_size[1] - (w_in - 1) * stride[1] + 2 *
                         padding[1] - 1) / dilation[1] + 1
        filter_size = [filter_size_h, filter_size_w]

    elif isinstance(filter_size, int):
        filter_size = [filter_size, filter_size]

    filter_shape = [input_channel, num_filters] + filter_size
    img_filter = helper.create_parameter(
        dtype=input.dtype, shape=filter_shape, attr=helper.param_attr)

    out = helper.create_tmp_variable(dtype=input.dtype)
    helper.append_op(
        type='conv2d_transpose',
        inputs={'Input': [input],
                'Filter': [img_filter]},
        outputs={'Output': out},
        attrs=op_attr)

    return out


def sequence_expand(x, y, name=None):
    """Sequence Expand Layer. This layer will expand the input variable **x**
    according to LoD information of **y**. And the following examples will
    explain how sequence_expand works:

    .. code-block:: text

        * Case 1
            x is a LoDTensor:
                x.lod = [[0,       2, 3],
                         [0, 1,    3, 4]]
                x.data = [a, b, c, d]
                x.dims = [4, 1]

            y is a LoDTensor:
                y.lod = [[0,    2,    4],
                         [0, 3, 6, 7, 8]]

            with condition len(y.lod[-1]) - 1 == x.dims[0]

            then output is a 2-level LoDTensor:
                out.lod = [[0,                2,    4],
                           [0,       3,       6, 7, 8]]
                out.data = [a, a, a, b, b, b, c, d]
                out.dims = [8, 1]

        * Case 2
            x is a Tensor:
                x.data = [a, b, c]
                x.dims = [3, 1]

            y is a LoDTensor:
                y.lod = [[0, 2, 3, 6]]

            with condition len(y.lod[-1]) - 1 == x.dims[0]

            then output is a 1-level LoDTensor:
                out.lod = [[0,    2, 3,      6]]
                out.data = [a, a, b, c, c, c]
                out.dims = [6, 1]

    Args:
        x (Variable): The input variable which is a Tensor or LoDTensor.
        y (Variable): The input variable which is a LoDTensor.
        name(str|None): A name for this layer(optional). If set None, the layer
                       will be named automatically.

    Returns:
        Variable: The expanded variable which is a LoDTensor.

    Examples:
        .. code-block:: python

            x = fluid.layers.data(name='x', shape=[10], dtype='float32')
            y = fluid.layers.data(name='y', shape=[10, 20],
                             dtype='float32', lod_level=1)
            out = layers.sequence_expand(x=x, y=y)
    """
    helper = LayerHelper('sequence_expand', input=x, **locals())
    dtype = helper.input_dtype()
    tmp = helper.create_tmp_variable(dtype)
    helper.append_op(
        type='sequence_expand', inputs={'X': x,
                                        'Y': y}, outputs={'Out': tmp})
    return tmp


def lstm_unit(x_t,
              hidden_t_prev,
              cell_t_prev,
              forget_bias=0.0,
              param_attr=None,
              bias_attr=None,
              name=None):
    """Lstm unit layer. The equation of a lstm step is:

        .. math::

            i_t & = \sigma(W_{x_i}x_{t} + W_{h_i}h_{t-1} + b_i)

            f_t & = \sigma(W_{x_f}x_{t} + W_{h_f}h_{t-1} + b_f)

            c_t & = f_tc_{t-1} + i_t tanh (W_{x_c}x_t + W_{h_c}h_{t-1} + b_c)

            o_t & = \sigma(W_{x_o}x_{t} + W_{h_o}h_{t-1} + b_o)

            h_t & = o_t tanh(c_t)

    The inputs of lstm unit include :math:`x_t`, :math:`h_{t-1}` and
    :math:`c_{t-1}`. The 2nd dimensions of :math:`h_{t-1}` and :math:`c_{t-1}`
    should be same. The implementation separates the linear transformation and
    non-linear transformation apart. Here, we take :math:`i_t` as an example.
    The linear transformation is applied by calling a `fc` layer and the
    equation is:

        .. math::

            L_{i_t} = W_{x_i}x_{t} + W_{h_i}h_{t-1} + b_i

    The non-linear transformation is applied by calling `lstm_unit_op` and the
    equation is:

        .. math::

            i_t = \sigma(L_{i_t})

    This layer has two outputs including :math:`h_t` and :math:`o_t`.

    Args:
        x_t (Variable): The input value of current step, a 2-D tensor with shape
            M x N, M for batch size and N for input size.
        hidden_t_prev (Variable): The hidden value of lstm unit, a 2-D tensor
            with shape M x S, M for batch size and S for size of lstm unit.
        cell_t_prev (Variable): The cell value of lstm unit, a 2-D tensor with
            shape M x S, M for batch size and S for size of lstm unit.
        forget_bias (float): The forget bias of lstm unit.
        param_attr (ParamAttr): The attributes of parameter weights, used to set
            initializer, name etc.
        bias_attr (ParamAttr): The attributes of bias weights, if not False,
            bias weights will be created and be set to default value.
        name(str|None): A name for this layer(optional). If set None, the layer
                       will be named automatically.

    Returns:
        tuple: The hidden value and cell value of lstm unit.

    Raises:
        ValueError: The ranks of **x_t**, **hidden_t_prev** and **cell_t_prev**\
                not be 2 or the 1st dimensions of **x_t**, **hidden_t_prev** \
                and **cell_t_prev** not be the same or the 2nd dimensions of \
                **hidden_t_prev** and **cell_t_prev** not be the same.

    Examples:

        .. code-block:: python

             x_t = fluid.layers.fc(input=x_t_data, size=10)
             prev_hidden = fluid.layers.fc(input=prev_hidden_data, size=30)
             prev_cell = fluid.layers.fc(input=prev_cell_data, size=30)
             hidden_value, cell_value = fluid.layers.lstm_unit(x_t=x_t,
                                                    hidden_t_prev=prev_hidden,
                                                    cell_t_prev=prev_cell)
    """
    helper = LayerHelper('lstm_unit', **locals())

    if len(x_t.shape) != 2:
        raise ValueError("Rank of x_t must be 2.")

    if len(hidden_t_prev.shape) != 2:
        raise ValueError("Rank of hidden_t_prev must be 2.")

    if len(cell_t_prev.shape) != 2:
        raise ValueError("Rank of cell_t_prev must be 2.")

    if x_t.shape[0] != hidden_t_prev.shape[0] or x_t.shape[
            0] != cell_t_prev.shape[0]:
        raise ValueError("The 1st dimensions of x_t, hidden_t_prev and "
                         "cell_t_prev must be the same.")

    if hidden_t_prev.shape[1] != cell_t_prev.shape[1]:
        raise ValueError("The 2nd dimensions of hidden_t_prev and "
                         "cell_t_prev must be the same.")

    if bias_attr is None:
        bias_attr = ParamAttr()

    size = cell_t_prev.shape[1]
    concat_out = concat(input=[x_t, hidden_t_prev], axis=1)
    fc_out = fc(input=concat_out,
                size=4 * size,
                param_attr=param_attr,
                bias_attr=bias_attr)
    dtype = x_t.dtype
    c = helper.create_tmp_variable(dtype)
    h = helper.create_tmp_variable(dtype)

    helper.append_op(
        type='lstm_unit',
        inputs={"X": fc_out,
                "C_prev": cell_t_prev},
        outputs={"C": c,
                 "H": h},
        attrs={"forget_bias": forget_bias})

    return h, c


def reduce_sum(input, dim=None, keep_dim=False, name=None):
    """
    Computes the sum of tensor elements over the given dimension.

    Args:
        input (Variable): The input variable which is a Tensor or LoDTensor.
        dim (int|None): The dimension along which the sum is performed. If
            :attr:`None`, sum all elements of :attr:`input` and return a
            Tensor variable with a single element, otherwise must be in the
            range :math:`[-rank(input), rank(input))`. If :math:`dim < 0`,
            the dimension to reduce is :math:`rank + dim`.
        keep_dim (bool): Whether to reserve the reduced dimension in the
            output Tensor. The result tensor will have one fewer dimension
            than the :attr:`input` unless :attr:`keep_dim` is true.
        name(str|None): A name for this layer(optional). If set None, the layer
                       will be named automatically.

    Returns:
        Variable: The reduced Tensor variable.

    Examples:
        .. code-block:: python

            # x is a Tensor variable with following elements:
            #    [[0.2, 0.3, 0.5, 0.9]
            #     [0.1, 0.2, 0.6, 0.7]]
            # Each example is followed by the correspending output tensor.
            fluid.layers.reduce_sum(x)  # [3.5]
            fluid.layers.reduce_sum(x, dim=0)  # [0.3, 0.5, 1.1, 1.6]
            fluid.layers.reduce_sum(x, dim=-1)  # [1.9, 1.6]
            fluid.layers.reduce_sum(x, dim=1, keep_dim=True)  # [[1.9], [1.6]]
    """
    helper = LayerHelper('reduce_sum', **locals())
    out = helper.create_tmp_variable(dtype=helper.input_dtype())
    helper.append_op(
        type='reduce_sum',
        inputs={'X': input},
        outputs={'Out': out},
        attrs={
            'dim': dim if dim != None else 0,
            'keep_dim': keep_dim,
            'reduce_all': True if dim == None else False
        })
    return out


def reduce_mean(input, dim=None, keep_dim=False, name=None):
    """
    Computes the mean of tensor elements over the given dimension.

    Args:
        input (Variable): The input variable which is a Tensor or LoDTensor.
        dim (int|None): The dimension along which the mean is computed. If
            :attr:`None`, compute the mean over all elements of :attr:`input`
            and return a Tensor variable with a single element, otherwise
            must be in the range :math:`[-rank(input), rank(input))`. If
            :math:`dim < 0`, the dimension to reduce is :math:`rank + dim`.
        keep_dim (bool): Whether to reserve the reduced dimension in the
            output Tensor. The result tensor will have one fewer dimension
            than the :attr:`input` unless :attr:`keep_dim` is true.
        name(str|None): A name for this layer(optional). If set None, the layer
                       will be named automatically.

    Returns:
        Variable: The reduced Tensor variable.

    Examples:
        .. code-block:: python

            # x is a Tensor variable with following elements:
            #    [[0.2, 0.3, 0.5, 0.9]
            #     [0.1, 0.2, 0.6, 0.7]]
            # Each example is followed by the correspending output tensor.
            fluid.layers.reduce_mean(x)  # [0.4375]
            fluid.layers.reduce_mean(x, dim=0)  # [0.15, 0.25, 0.55, 0.8]
            fluid.layers.reduce_mean(x, dim=-1)  # [0.475, 0.4]
            fluid.layers.reduce_mean(x, dim=1, keep_dim=True)  # [[0.475], [0.4]]
    """
    helper = LayerHelper('reduce_mean', **locals())
    out = helper.create_tmp_variable(dtype=helper.input_dtype())
    helper.append_op(
        type='reduce_mean',
        inputs={'X': input},
        outputs={'Out': out},
        attrs={
            'dim': dim if dim != None else 0,
            'keep_dim': keep_dim,
            'reduce_all': True if dim == None else False
        })
    return out


def reduce_max(input, dim=None, keep_dim=False, name=None):
    """
    Computes the maximum of tensor elements over the given dimension.

    Args:
        input (Variable): The input variable which is a Tensor or LoDTensor.
        dim (int|None): The dimension along which the maximum is computed.
            If :attr:`None`, compute the maximum over all elements of
            :attr:`input` and return a Tensor variable with a single element,
            otherwise must be in the range :math:`[-rank(input), rank(input))`.
            If :math:`dim < 0`, the dimension to reduce is :math:`rank + dim`.
        keep_dim (bool): Whether to reserve the reduced dimension in the
            output Tensor. The result tensor will have one fewer dimension
            than the :attr:`input` unless :attr:`keep_dim` is true.
        name(str|None): A name for this layer(optional). If set None, the layer
                       will be named automatically.

    Returns:
        Variable: The reduced Tensor variable.

    Examples:
        .. code-block:: python

            # x is a Tensor variable with following elements:
            #    [[0.2, 0.3, 0.5, 0.9]
            #     [0.1, 0.2, 0.6, 0.7]]
            # Each example is followed by the correspending output tensor.
            fluid.layers.reduce_max(x)  # [0.9]
            fluid.layers.reduce_max(x, dim=0)  # [0.2, 0.3, 0.6, 0.9]
            fluid.layers.reduce_max(x, dim=-1)  # [0.9, 0.7]
            fluid.layers.reduce_max(x, dim=1, keep_dim=True)  # [[0.9], [0.7]]
    """
    helper = LayerHelper('reduce_max', **locals())
    out = helper.create_tmp_variable(dtype=helper.input_dtype())
    helper.append_op(
        type='reduce_max',
        inputs={'X': input},
        outputs={'Out': out},
        attrs={
            'dim': dim if dim != None else 0,
            'keep_dim': keep_dim,
            'reduce_all': True if dim == None else False
        })
    return out


def reduce_min(input, dim=None, keep_dim=False, name=None):
    """
    Computes the minimum of tensor elements over the given dimension.

    Args:
        input (Variable): The input variable which is a Tensor or LoDTensor.
        dim (int|None): The dimension along which the minimum is computed.
            If :attr:`None`, compute the minimum over all elements of
            :attr:`input` and return a Tensor variable with a single element,
            otherwise must be in the range :math:`[-rank(input), rank(input))`.
            If :math:`dim < 0`, the dimension to reduce is :math:`rank + dim`.
        keep_dim (bool): Whether to reserve the reduced dimension in the
            output Tensor. The result tensor will have one fewer dimension
            than the :attr:`input` unless :attr:`keep_dim` is true.
        name(str|None): A name for this layer(optional). If set None, the layer
                       will be named automatically.

    Returns:
        Variable: The reduced Tensor variable.

    Examples:
        .. code-block:: python

            # x is a Tensor variable with following elements:
            #    [[0.2, 0.3, 0.5, 0.9]
            #     [0.1, 0.2, 0.6, 0.7]]
            # Each example is followed by the correspending output tensor.
            fluid.layers.reduce_min(x)  # [0.1]
            fluid.layers.reduce_min(x, dim=0)  # [0.1, 0.2, 0.5, 0.7]
            fluid.layers.reduce_min(x, dim=-1)  # [0.2, 0.1]
            fluid.layers.reduce_min(x, dim=1, keep_dim=True)  # [[0.2], [0.1]]
    """
    helper = LayerHelper('reduce_min', **locals())
    out = helper.create_tmp_variable(dtype=helper.input_dtype())
    helper.append_op(
        type='reduce_min',
        inputs={'X': input},
        outputs={'Out': out},
        attrs={
            'dim': dim if dim != None else 0,
            'keep_dim': keep_dim,
            'reduce_all': True if dim == None else False
        })
    return out


def split(input, num_or_sections, dim=-1, name=None):
    """
    Split the input tensor into multiple sub-tensors.

    Args:
        input (Variable): The input variable which is a Tensor or LoDTensor.
        num_or_sections (int|list): If :attr:`num_or_sections` is an integer,
            then the integer indicates the number of equal sized sub-tensors
            that the tensor will be divided into. If :attr:`num_or_sections`
            is a list of integers, the length of list indicates the number of
            sub-tensors and the integers indicate the sizes of sub-tensors'
            :attr:`dim` dimension orderly.
        dim (int): The dimension along which to split. If :math:`dim < 0`, the
            dimension to split along is :math:`rank(input) + dim`.
        name(str|None): A name for this layer(optional). If set None, the layer
                       will be named automatically.

    Returns:
        List: The list of segmented tensor variables.

    Examples:
        .. code-block:: python

            # x is a Tensor variable with shape [3, 9, 5]:
            x0, x1, x2 = fluid.layers.split(x, num_or_sections=3, dim=1)
            x0.shape  # [3, 3, 5]
            x1.shape  # [3, 3, 5]
            x2.shape  # [3, 3, 5]
            x0, x1, x2 = fluid.layers.split(x, num_or_sections=[2, 3, 4], dim=1)
            x0.shape  # [3, 2, 5]
            x1.shape  # [3, 3, 5]
            x2.shape  # [3, 4, 5]
    """
    helper = LayerHelper('split', **locals())
    input_shape = input.shape
    dim = (len(input_shape) + dim) if dim < 0 else dim
    if isinstance(num_or_sections, int):
        assert num_or_sections > 1, 'num_or_sections must be more than 1.'
        num = num_or_sections
    else:
        assert len(num_or_sections) < input_shape[
            dim], 'len(num_or_sections) must not be more than input.shape[dim].'
        num = len(num_or_sections)
    outs = [
        helper.create_tmp_variable(dtype=helper.input_dtype())
        for i in range(num)
    ]
    helper.append_op(
        type='split',
        inputs={'X': input},
        outputs={'Out': outs},
        attrs={
            'num': num_or_sections if isinstance(num_or_sections, int) else 0,
            'sections': num_or_sections
            if isinstance(num_or_sections, list) else [],
            'axis': dim
        })
    return outs


def l2_normalize(x, axis, epsilon=1e-12, name=None):
    """
    **L2 normalize Layer**

    The l2 normalize layer normalizes `x` along dimension `axis` using an L2
    norm. For a 1-D tensor (`dim` is fixed to 0), this layer computes

    output = x / sqrt(max(sum(x**2), epsilon))

    For `x` with more dimensions, this layer independently normalizes each 1-D
    slice along dimension `axis`.

    Args:
       x(Variable|list): The input tensor to l2_normalize layer.
       axis(int): Dimension along which to normalize the input.
       epsilon(float): A lower bound value for `x`'s l2 norm. sqrt(epsilon) will
                       be used as the divisor if the l2 norm of `x` is less than
                       sqrt(epsilon).
       name(str|None): A name for this layer(optional). If set None, the layer
                       will be named automatically.


    Returns:
        Variable: The output tensor variable.

    Examples:
        .. code-block:: python

          data = fluid.layers.data(name="data",
                                   shape=(3, 17, 13),
                                   dtype="float32")
          fc = fluid.layers.l2_normalize(x=data, axis=1)
    """

    if len(x.shape) == 1: axis = 0

    helper = LayerHelper("l2_normalize", **locals())

    square = helper.create_tmp_variable(dtype=x.dtype)
    helper.append_op(type="square", inputs={"X": x}, outputs={"Out": square})

    reduced_sum = helper.create_tmp_variable(dtype=x.dtype)
    helper.append_op(
        type="reduce_sum",
        inputs={"X": square},
        outputs={"Out": reduced_sum},
        attrs={
            "dim": 1 if axis is None else axis,
            "keep_dim": True,
            "reduce_all": False
        })

    # TODO(caoying) A lower bound value epsilon for the norm is needed to
    # imporve the numeric stability of reciprocal. This requires a maximum_op.
    rsquare = helper.create_tmp_variable(dtype=x.dtype)
    helper.append_op(
        type="reciprocal", inputs={"X": reduced_sum}, outputs={"Out": rsquare})

    # TODO(caoying) the current elementwise_mul operator does not support a
    # general broadcast rule which broadcasts input(Y) to have the same
    # dimension with Input(X) starting from a specified dimension. So this
    # exanpsion is requred. Once a general broadcast rule is spported, this
    # expanding canbe removed.
    rsquare_expanded = helper.create_tmp_variable(dtype=x.dtype)
    expand_times = [1] * len(x.shape)
    expand_times[axis] = int(x.shape[axis])
    helper.append_op(
        type="expand",
        inputs={"X": rsquare},
        outputs={"Out": rsquare_expanded},
        attrs={"expand_times": expand_times})

    out = helper.create_tmp_variable(dtype=x.dtype)
    helper.append_op(
        type="elementwise_mul",
        inputs={"X": x,
                "Y": rsquare_expanded},
        outputs={"Out": out})
    return out


def matmul(x, y, transpose_x=False, transpose_y=False, name=None):
    """
<<<<<<< HEAD
    Applies matrix multiplication to two tensors. Currently, the input
    tensors' rank can be any, but when the rank of anyone inputs is
    bigger than 3, this two inputs' rank should be equal.
=======
    Applies matrix multipication to two tensors. Currently only rank 1 to rank
    3 input tensors are supported.
>>>>>>> 2ac46d53

    The actual behavior depends on the shapes of :math:`x`, :math:`y` and the
    flag values of :attr:`transpose_x`, :attr:`transpose_y`. Specifically:

    - If a transpose flag is specified, the last two dimensions of the tensor
      are transposed. If the tensor is rank-1 of shape :math:`[D]`, then for
      :math:`x` it is treated as :math:`[1, D]` in nontransposed form and as
      :math:`[D, 1]` in transposed form, whereas for :math:`y` it is the
      opposite: It is treated as :math:`[D, 1]` in nontransposed form and as
      :math:`[1, D]` in transposed form.

<<<<<<< HEAD
    - After transpose, the two tensors are 2-D or n-D and matrix multiplication
      performs in the following way.

      - If both are 2-D, they are multiplied like conventional matrices.
      - If either is n-D, it is treated as a stack of matrices residing in the
        last two dimensions and a batched matrix multiply supporting broadcast 
        applies on the two tensors.

    Also note that if the raw tensor :math:`x` or :math:`y` is rank-1 and 
    nontransposed, the prepended or appended dimension :math:`1` will be 
    removed after matrix multiplication.
=======
    - After transpose, the two tensors are 2-D or 3-D and matrix multipication
      performs in the following way.

      - If both are 2-D, they are multiplied like conventional matrices.
      - If either is 3-D, it is treated as a stack of matrices residing in the
        last two dimensions and a batched matrix multiply supporting broadcast
        applies on the two tensors.

    Also note that if the raw tensor :math:`x` or :math:`y` is rank-1 and
    nontransposed, the prepended or appended dimension :math:`1` will be
    removed after matrix multipication.
>>>>>>> 2ac46d53

    Args:
        x (Variable): The input variable which is a Tensor or LoDTensor.
        y (Variable): The input variable which is a Tensor or LoDTensor.
        transpose_x (bool): Whether to transpose :math:`x` before multiplication.
        transpose_y (bool): Whether to transpose :math:`y` before multiplication.
        name(str|None): A name for this layer(optional). If set None, the layer
            will be named automatically.

    Returns:
        Variable: The product Tensor variable.

    Examples:
        .. code-block:: python

            # Examples to clarify shapes of the inputs and output
            # x: [B, ..., M, K], y: [B, ..., K, N]
            fluid.layers.matmul(x, y)  # out: [B, ..., M, N]
            # x: [B, M, K], y: [B, K, N]
            fluid.layers.matmul(x, y)  # out: [B, M, N]
            # x: [B, M, K], y: [K, N]
            fluid.layers.matmul(x, y)  # out: [B, M, N]
            # x: [B, M, K], y: [K]
            fluid.layers.matmul(x, y)  # out: [B, M]
            # x: [M, K], y: [K, N]
            fluid.layers.matmul(x, y)  # out: [M, N]
            # x: [K], y: [K]
            fluid.layers.matmul(x, y)  # out: [1]
            # x: [M], y: [N]

            fluid.layers.matmul(x, y, True, True)  # out: [M, N]
    """
    helper = LayerHelper('matmul', **locals())
    assert max(len(x.shape), len(y.shape)) <= 3 or len(x.shape) == len(
        y.
        shape), 'Inputs\' rank should be equal or their rank should be less 4.'
    out = helper.create_tmp_variable(dtype=helper.input_dtype())
    helper.append_op(
        type='matmul',
        inputs={'X': x,
                'Y': y},
        outputs={'Out': out},
        attrs={'transpose_X': transpose_x,
               'transpose_Y': transpose_y})
    return out


def warpctc(input, label, blank=0, norm_by_times=False, **kwargs):
    """
    An operator integrating the open source Warp-CTC library
    (https://github.com/baidu-research/warp-ctc)
    to compute Connectionist Temporal Classification (CTC) loss.
    It can be aliased as softmax with CTC, since a native softmax activation is
    interated to the Warp-CTC library, to to normlize values for each row of the
    input tensor.

    Args:
       input(Variable): (LodTensor, default: LoDTensor<float>),
         the unscaled probabilities of variable-length sequences,
         which is a 2-D Tensor with LoD information.
         It's shape is [Lp, num_classes + 1], where Lp is the sum of all input
         sequences' length and num_classes is the true number of classes.
         (not including the blank label).
       label(Variable): (LodTensor, default: LoDTensor<int>), the ground truth
         of variable-length sequence, which is a 2-D Tensor with LoD
         information. It is of the shape [Lg, 1], where Lg is th sum of
         all labels' length.
       blank: (int, default: 0), the blank label index of Connectionist
         Temporal Classification (CTC) loss, which is in the
         half-opened interval [0, num_classes + 1).
       norm_by_times: (bool, default: false), whether to normalize
       the gradients by the number of time-step,which is also the
       sequence's length. There is no need to normalize the gradients
       if warpctc layer was follewed by a mean_op.

    Returns:
        Variable: The Connectionist Temporal Classification (CTC) loss,
        which is a 2-D Tensor of the shape [batch_size, 1].

    Examples:
        .. code-block:: python
            y = layers.data(name='y', shape=[11, 8], dtype='float32', lod_level=1)
            y_predict = layers.data(name='y_predict', shape=[11, 1], dtype='float32')
            cost = layers.warpctc(input=y_predict, label=y)

    """
    helper = LayerHelper('warpctc', **kwargs)
    loss_out = helper.create_tmp_variable(dtype=input.dtype)
    grad_out = helper.create_tmp_variable(dtype=input.dtype)
    helper.append_op(
        type='warpctc',
        inputs={'Logits': [input],
                'Label': [label]},
        outputs={'WarpCTCGrad': [grad_out],
                 'Loss': [loss_out]},
        attrs={'blank': blank,
               'norm_by_times': norm_by_times})
    return loss_out


def sequence_reshape(input, new_dim):
    """
    **Sequence Reshape Layer**

    This layer will rearrange the input sequences. The new dimension is set by
    user. Length of each sequence is computed according to original length,
    original dimension and new dimension. The following example will help to
    illustrate the function of this layer:

    .. code-block:: text

        x is a LoDTensor:
            x.lod  = [[0, 2, 6]]
            x.data = [[1, 2], [3, 4],
                      [5, 6], [7, 8], [9, 10], [11, 12]]
            x.dims = [6, 2]

        set new_dim = 4

        then out is a LoDTensor:
            out.lod  = [[0, 1, 3]]
            out.data = [[1, 2, 3, 4],
                        [5, 6, 7, 8], [9, 10, 11, 12]]
            out.dims = [3, 4]

    Currently, only 1-level LoDTensor is supported and please make sure
    (original length * original dimension) can be divided by new dimension with
    no remainder for each sequence.

    Args:
       input (Variable): (LodTensor, default: LoDTensor<float>), a 2-D LoDTensor
                with shape being [N, M] where M for dimension.
       new_dim (int): New dimension which the input LoDTensor is reshaped to.

    Returns:
        Variable: Reshaped LoDTensor according to new dimension.

    Examples:
        .. code-block:: python

            x = fluid.layers.data(name='x', shape=[5, 20],
                              dtype='float32', lod_level=1)
            x_reshaped = layers.sequence_reshape(input=x, new_dim=10)
    """
    helper = LayerHelper('sequence_reshape', **locals())
    out = helper.create_tmp_variable(helper.input_dtype())
    helper.append_op(
        type='sequence_reshape',
        inputs={'X': [input]},
        outputs={'Out': [out]},
        attrs={'new_dim': new_dim})
    return out<|MERGE_RESOLUTION|>--- conflicted
+++ resolved
@@ -1794,14 +1794,9 @@
 
 def matmul(x, y, transpose_x=False, transpose_y=False, name=None):
     """
-<<<<<<< HEAD
     Applies matrix multiplication to two tensors. Currently, the input
     tensors' rank can be any, but when the rank of anyone inputs is
     bigger than 3, this two inputs' rank should be equal.
-=======
-    Applies matrix multipication to two tensors. Currently only rank 1 to rank
-    3 input tensors are supported.
->>>>>>> 2ac46d53
 
     The actual behavior depends on the shapes of :math:`x`, :math:`y` and the
     flag values of :attr:`transpose_x`, :attr:`transpose_y`. Specifically:
@@ -1813,7 +1808,6 @@
       opposite: It is treated as :math:`[D, 1]` in nontransposed form and as
       :math:`[1, D]` in transposed form.
 
-<<<<<<< HEAD
     - After transpose, the two tensors are 2-D or n-D and matrix multiplication
       performs in the following way.
 
@@ -1825,19 +1819,6 @@
     Also note that if the raw tensor :math:`x` or :math:`y` is rank-1 and 
     nontransposed, the prepended or appended dimension :math:`1` will be 
     removed after matrix multiplication.
-=======
-    - After transpose, the two tensors are 2-D or 3-D and matrix multipication
-      performs in the following way.
-
-      - If both are 2-D, they are multiplied like conventional matrices.
-      - If either is 3-D, it is treated as a stack of matrices residing in the
-        last two dimensions and a batched matrix multiply supporting broadcast
-        applies on the two tensors.
-
-    Also note that if the raw tensor :math:`x` or :math:`y` is rank-1 and
-    nontransposed, the prepended or appended dimension :math:`1` will be
-    removed after matrix multipication.
->>>>>>> 2ac46d53
 
     Args:
         x (Variable): The input variable which is a Tensor or LoDTensor.
