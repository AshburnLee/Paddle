--- conflicted
+++ resolved
@@ -1,21 +1,17 @@
+add_test(NAME test_v2_api
+        COMMAND bash ${PROJ_ROOT}/python/paddle/v2/tests/run_tests.sh ${PYTHON_EXECUTABLE})
+
 add_test(NAME test_v2_layer
         COMMAND ${PROJ_ROOT}/paddle/.set_python_path.sh -d ${PROJ_ROOT}/python/
         ${PYTHON_EXECUTABLE} ${PROJ_ROOT}/python/paddle/v2/tests/test_layer.py
         WORKING_DIRECTORY ${PROJ_ROOT}/python/paddle)
 
-<<<<<<< HEAD
 add_test(NAME test_v2_rnn_layer
         COMMAND ${PROJ_ROOT}/paddle/.set_python_path.sh -d ${PROJ_ROOT}/python/
         ${PYTHON_EXECUTABLE} ${PROJ_ROOT}/python/paddle/v2/tests/test_rnn_layer.py)
 
-add_test(NAME test_v2_api
-        COMMAND bash ${PROJ_ROOT}/python/paddle/v2/tests/run_tests.sh ${PYTHON_EXECUTABLE})
-=======
-add_test(NAME test_v2_api
-        COMMAND bash ${PROJ_ROOT}/python/paddle/v2/tests/run_tests.sh ${PYTHON_EXECUTABLE})
 
-add_test(NAME topology_test
+add_test(NAME test_topology
         COMMAND ${PROJ_ROOT}/paddle/.set_python_path.sh -d ${PROJ_ROOT}/python/
         ${PYTHON_EXECUTABLE} ${PROJ_ROOT}/python/paddle/v2/tests/test_topology.py
-        WORKING_DIRECTORY ${PROJ_ROOT}/python/paddle)
->>>>>>> c444708a
+        WORKING_DIRECTORY ${PROJ_ROOT}/python/paddle)