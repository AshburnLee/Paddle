--- conflicted
+++ resolved
@@ -33,36 +33,6 @@
 import copy
 
 __all__ = [
-<<<<<<< HEAD
-    'full_matrix_projection', 'AggregateLevel', 'ExpandLevel',
-    'identity_projection', 'dotmul_projection', 'dotmul_operator',
-    'repeat_layer', 'seq_reshape_layer', 'table_projection', 'mixed_layer',
-    'data_layer', 'embedding_layer', 'fc_layer', 'grumemory', 'pooling_layer',
-    'lstmemory', 'last_seq', 'first_seq', 'cos_sim', 'hsigmoid',
-    'conv_projection', 'mse_cost', 'regression_cost', 'classification_cost',
-    'LayerOutput', 'img_conv_layer', 'img_pool_layer', 'batch_norm_layer',
-    'img_cmrnorm_layer', 'addto_layer', 'concat_layer', 'seq_concat_layer',
-    'lstm_step_layer', 'recurrent_group', 'memory', 'StaticInput',
-    'expand_layer', 'scaling_layer', 'scaling_projection', 'power_layer',
-    'interpolation_layer', 'bilinear_interp_layer', 'trans_layer',
-    'rotate_layer', 'sum_to_one_norm_layer', 'row_l2_norm_layer',
-    'get_output_layer', 'LayerType', 'context_projection', 'beam_search',
-    'maxid_layer', 'GeneratedInput', 'SubsequenceInput', 'gru_step_layer',
-    'gru_step_naive_layer', 'recurrent_layer', 'BaseGeneratedInput',
-    'conv_operator', 'conv_shift_layer', 'tensor_layer', 'selective_fc_layer',
-    'sampling_id_layer', 'slope_intercept_layer',
-    'trans_full_matrix_projection', 'linear_comb_layer', 'convex_comb_layer',
-    'ctc_layer', 'warp_ctc_layer', 'crf_layer', 'crf_decoding_layer',
-    'nce_layer', 'cross_entropy_with_selfnorm', 'cross_entropy',
-    'multi_binary_label_cross_entropy', 'sum_cost', 'rank_cost', 'lambda_cost',
-    'huber_cost', 'block_expand_layer', 'maxout_layer', 'out_prod_layer',
-    'printer_layer', 'print_layer', 'priorbox_layer',
-    'cross_channel_norm_layer', 'multibox_loss_layer', 'detection_output_layer',
-    'spp_layer', 'pad_layer', 'eos_layer', 'smooth_l1_cost', 'layer_support',
-    'multiplex_layer', 'row_conv_layer', 'dropout_layer', 'prelu_layer',
-    'gated_unit_layer', 'crop_layer', 'sub_nested_seq_layer', 'clip_layer',
-    'slice_projection', 'kmax_sequence_score_layer', 'img_conv3d_layer'
-=======
     'full_matrix_projection',
     'AggregateLevel',
     'ExpandLevel',
@@ -168,7 +138,7 @@
     'seq_slice_layer',
     'kmax_sequence_score_layer',
     'scale_shift_layer',
->>>>>>> 47eb8691
+    'img_conv3d_layer',
 ]
 
 
@@ -6417,7 +6387,6 @@
         name, LayerType.KMAX_SEQ_SCORE, parents=[input], size=input.size)
 
 
-<<<<<<< HEAD
 @wrap_name_default("conv3d")
 @wrap_param_attr_default()
 @wrap_bias_attr_default()
@@ -6559,7 +6528,8 @@
         activation=act,
         num_filters=num_filters,
         size=l.config.size)
-=======
+
+
 @wrap_name_default("scale_shift")
 @wrap_param_attr_default()
 @wrap_bias_attr_default()
@@ -6597,5 +6567,4 @@
         inputs=Input(input.name, **param_attr.attr),
         bias=ParamAttr.to_bias(bias_attr))
     return LayerOutput(
-        name, LayerType.SCALE_SHIFT_LAYER, parents=[input], size=input.size)
->>>>>>> 47eb8691
+        name, LayerType.SCALE_SHIFT_LAYER, parents=[input], size=input.size)